﻿<?xml version="1.0" encoding="utf-8"?>
<root>
  <!--
            Microsoft ResX Schema

            Version 2.0

            The primary goals of this format is to allow a simple XML format
            that is mostly human readable. The generation and parsing of the
            various data types are done through the TypeConverter classes
            associated with the data types.

            Example:

            ... ado.net/XML headers & schema ...
            <resheader name="resmimetype">text/microsoft-resx</resheader><resheader name="version">2.0</resheader><resheader name="reader">System.Resources.ResXResourceReader, System.Windows.Forms, ...</resheader><resheader name="writer">System.Resources.ResXResourceWriter, System.Windows.Forms, ...</resheader><data name="Name1"><value>this is my long string</value><comment>this is a comment</comment></data><data name="Color1" type="System.Drawing.Color, System.Drawing">Blue</data><data name="Bitmap1" mimetype="application/x-microsoft.net.object.binary.base64"><value>[base64 mime encoded serialized .NET Framework object]</value></data><data name="Icon1" type="System.Drawing.Icon, System.Drawing" mimetype="application/x-microsoft.net.object.bytearray.base64"><value>[base64 mime encoded string representing a byte array form of the .NET Framework object]</value><comment>This is a comment</comment></data>

            There are any number of "resheader" rows that contain simple
            name/value pairs.

            Each data row contains a name, and value. The row also contains a
            type or mimetype. Type corresponds to a .NET class that support
            text/value conversion through the TypeConverter architecture.
            Classes that don't support this are serialized and stored with the
            mimetype set.

            The mimetype is used for serialized objects, and tells the
            ResXResourceReader how to depersist the object. This is currently not
            extensible. For a given mimetype the value must be set accordingly:

            Note - application/x-microsoft.net.object.binary.base64 is the format
            that the ResXResourceWriter will generate, however the reader can
            read any of the formats listed below.

            mimetype: application/x-microsoft.net.object.binary.base64
            value   : The object must be serialized with
                    : System.Runtime.Serialization.Formatters.Binary.BinaryFormatter
                    : and then encoded with base64 encoding.

            mimetype: application/x-microsoft.net.object.soap.base64
            value   : The object must be serialized with
                    : System.Runtime.Serialization.Formatters.Soap.SoapFormatter
                    : and then encoded with base64 encoding.

            mimetype: application/x-microsoft.net.object.bytearray.base64
            value   : The object must be serialized into a byte array
                    : using a System.ComponentModel.TypeConverter
                    : and then encoded with base64 encoding.
            -->
  <xsd:schema xmlns:xsd="http://www.w3.org/2001/XMLSchema" xmlns:msdata="urn:schemas-microsoft-com:xml-msdata" id="root" xmlns="">
    <xsd:import namespace="http://www.w3.org/XML/1998/namespace" />
    <xsd:element name="root" msdata:IsDataSet="true">
      <xsd:complexType>
        <xsd:choice maxOccurs="unbounded">
          <xsd:element name="metadata">
            <xsd:complexType>
              <xsd:sequence>
                <xsd:element name="value" type="xsd:string" minOccurs="0" />
              </xsd:sequence>
              <xsd:attribute name="name" use="required" type="xsd:string" />
              <xsd:attribute name="type" type="xsd:string" />
              <xsd:attribute name="mimetype" type="xsd:string" />
              <xsd:attribute ref="xml:space" />
            </xsd:complexType>
          </xsd:element>
          <xsd:element name="assembly">
            <xsd:complexType>
              <xsd:attribute name="alias" type="xsd:string" />
              <xsd:attribute name="name" type="xsd:string" />
            </xsd:complexType>
          </xsd:element>
          <xsd:element name="data">
            <xsd:complexType>
              <xsd:sequence>
                <xsd:element name="value" type="xsd:string" minOccurs="0" msdata:Ordinal="1" />
                <xsd:element name="comment" type="xsd:string" minOccurs="0" msdata:Ordinal="2" />
              </xsd:sequence>
              <xsd:attribute name="name" type="xsd:string" use="required" msdata:Ordinal="1" />
              <xsd:attribute name="type" type="xsd:string" msdata:Ordinal="3" />
              <xsd:attribute name="mimetype" type="xsd:string" msdata:Ordinal="4" />
              <xsd:attribute ref="xml:space" />
            </xsd:complexType>
          </xsd:element>
          <xsd:element name="resheader">
            <xsd:complexType>
              <xsd:sequence>
                <xsd:element name="value" type="xsd:string" minOccurs="0" msdata:Ordinal="1" />
              </xsd:sequence>
              <xsd:attribute name="name" type="xsd:string" use="required" />
            </xsd:complexType>
          </xsd:element>
        </xsd:choice>
      </xsd:complexType>
    </xsd:element>
  </xsd:schema>
  <resheader name="resmimetype">
    <value>text/microsoft-resx</value>
  </resheader>
  <resheader name="version">
    <value>2.0</value>
  </resheader>
  <resheader name="reader">
    <value>System.Resources.ResXResourceReader, System.Windows.Forms, Version=4.0.0.0, Culture=neutral, PublicKeyToken=b77a5c561934e089 </value>
  </resheader>
  <resheader name="writer">
    <value>System.Resources.ResXResourceWriter, System.Windows.Forms, Version=4.0.0.0, Culture=neutral, PublicKeyToken=b77a5c561934e089 </value>
  </resheader>
  <data name="Ready" xml:space="preserve">
    <value>Я запустился!</value>
  </data>
  <data name="CachedMessageDeleted" xml:space="preserve">
    <value>Сообщение {0} удалено:</value>
  </data>
  <data name="CachedMessageEdited" xml:space="preserve">
    <value>Сообщение {0} отредактировано:</value>
  </data>
  <data name="DefaultWelcomeMessage" xml:space="preserve">
    <value>{0}, добро пожаловать на сервер {1}</value>
  </data>
  <data name="Sound1" xml:space="preserve">
      <value>Виимо!</value>
  </data>
  <data name="Sound2" xml:space="preserve">
      <value>Вууми!</value>
  </data>
  <data name="Sound3" xml:space="preserve">
      <value>Нгьес!</value>
  </data>
  <data name="PunishmentExpired" xml:space="preserve">
    <value>Время наказания истекло</value>
  </data>
  <data name="YouWereKicked" xml:space="preserve">
    <value>Вы были выгнаны</value>
  </data>
  <data name="Milliseconds" xml:space="preserve">
    <value>мс</value>
  </data>
  <data name="ChannelNotSpecified" xml:space="preserve">
    <value>Не указан</value>
  </data>
  <data name="RoleNotSpecified" xml:space="preserve">
    <value>Не указана</value>
  </data>
  <data name="SettingsLanguage" xml:space="preserve">
    <value>Язык</value>
  </data>
  <data name="SettingsPrefix" xml:space="preserve">
    <value>Префикс</value>
  </data>
  <data name="SettingsRemoveRolesOnMute" xml:space="preserve">
    <value>Удалять роли при муте</value>
  </data>
  <data name="SettingsSendWelcomeMessages" xml:space="preserve">
    <value>Отправлять приветствия</value>
  </data>
  <data name="SettingsMuteRole" xml:space="preserve">
    <value>Роль мута</value>
  </data>
  <data name="LanguageNotSupported" xml:space="preserve">
    <value>Язык не поддерживается! </value>
  </data>
  <data name="Yes" xml:space="preserve">
    <value>Да</value>
  </data>
  <data name="No" xml:space="preserve">
    <value>Нет</value>
  </data>
  <data name="UserNotBanned" xml:space="preserve">
    <value>Этот пользователь не забанен!</value>
  </data>
  <data name="MemberNotMuted" xml:space="preserve">
    <value>Участник не заглушен!</value>
  </data>
  <data name="SettingsWelcomeMessage" xml:space="preserve">
    <value>Приветствие</value>
  </data>
  <data name="UserBanned" xml:space="preserve">
    <value>{0} был(-а) забанен(-а)</value>
  </data>
  <data name="SettingsReceiveStartupMessages" xml:space="preserve">
    <value>Получать сообщения о запуске</value>
  </data>
  <data name="InvalidSettingValue" xml:space="preserve">
    <value>Указано недействительное значение для настройки!</value>
  </data>
  <data name="DurationRequiredForTimeOuts" xml:space="preserve">
    <value>Я не могу заглушить кого-то на более чем 28 дней, используя тайм-ауты! Или укажи продолжительность менее 28 дней, или установи роль мута в настройках</value>
  </data>
  <data name="CannotTimeOutBot" xml:space="preserve">
    <value>Я не могу использовать тайм-ауты на других ботах! Попробуй указать роль мута в настройках</value>
  </data>
  <data name="SettingsEventNotificationRole" xml:space="preserve">
    <value>Роль для уведомлений о создании событий</value>
  </data>
  <data name="SettingsEventNotificationChannel" xml:space="preserve">
    <value>Канал для уведомлений о событиях</value>
  </data>
  <data name="SettingsEventStartedReceivers" xml:space="preserve">
    <value>Получатели уведомлений о начале событий</value>
  </data>
  <data name="EventStarted" xml:space="preserve">
    <value>Событие "{0}" началось</value>
  </data>
  <data name="EventCancelled" xml:space="preserve">
    <value>Событие "{0}" отменено!</value>
  </data>
  <data name="EventCompleted" xml:space="preserve">
    <value>Событие "{0}" завершено!</value>
  </data>
  <data name="MessagesCleared" xml:space="preserve">
    <value>Очищено {0} сообщений</value>
  </data>
  <data name="SettingsNothingChanged" xml:space="preserve">
    <value>Ничего не изменилось! Значение настройки `{0}` уже {1}</value>
  </data>
  <data name="SettingNotDefined" xml:space="preserve">
    <value>Не указано</value>
  </data>
  <data name="MissingUser" xml:space="preserve">
    <value>Надо указать пользователя!</value>
  </data>
  <data name="UserCannotBanMembers" xml:space="preserve">
    <value>Ты не можешь банить пользователей на этом сервере!</value>
  </data>
  <data name="UserCannotManageMessages" xml:space="preserve">
    <value>Ты не можешь управлять сообщениями этого сервера!</value>
  </data>
  <data name="UserCannotKickMembers" xml:space="preserve">
    <value>Ты не можешь выгонять участников с этого сервера!</value>
  </data>
  <data name="UserCannotModerateMembers" xml:space="preserve">
    <value>Ты не можешь модерировать участников этого сервера!</value>
  </data>
  <data name="UserCannotManageGuild" xml:space="preserve">
    <value>Ты не можешь настраивать этот сервер!</value>
  </data>
  <data name="BotCannotBanMembers" xml:space="preserve">
    <value>Я не могу банить пользователей на этом сервере!</value>
  </data>
  <data name="BotCannotManageMessages" xml:space="preserve">
    <value>Я не могу управлять сообщениями этого сервера!</value>
  </data>
  <data name="BotCannotKickMembers" xml:space="preserve">
    <value>Я не могу выгонять участников с этого сервера!</value>
  </data>
  <data name="BotCannotModerateMembers" xml:space="preserve">
    <value>Я не могу модерировать участников этого сервера!</value>
  </data>
  <data name="BotCannotManageGuild" xml:space="preserve">
    <value>Я не могу настраивать этот сервер!</value>
  </data>
  <data name="UserCannotBanBot" xml:space="preserve">
    <value>Ты не можешь меня забанить!</value>
  </data>
  <data name="UserCannotBanOwner" xml:space="preserve">
    <value>Ты не можешь забанить владельца этого сервера!</value>
  </data>
  <data name="UserCannotBanTarget" xml:space="preserve">
    <value>Ты не можешь забанить этого участника!</value>
  </data>
  <data name="UserCannotBanThemselves" xml:space="preserve">
    <value>Ты не можешь себя забанить!</value>
  </data>
  <data name="BotCannotBanTarget" xml:space="preserve">
    <value>Я не могу забанить этого пользователя!</value>
  </data>
  <data name="UserCannotKickOwner" xml:space="preserve">
    <value>Ты не можешь выгнать владельца этого сервера!</value>
  </data>
  <data name="UserCannotKickThemselves" xml:space="preserve">
    <value>Ты не можешь себя выгнать!</value>
  </data>
  <data name="UserCannotKickBot" xml:space="preserve">
    <value>Ты не можешь меня выгнать!</value>
  </data>
  <data name="BotCannotKickTarget" xml:space="preserve">
    <value>Я не могу выгнать этого участника</value>
  </data>
  <data name="UserCannotKickTarget" xml:space="preserve">
    <value>Ты не можешь выгнать этого участника!</value>
  </data>
  <data name="UserCannotMuteOwner" xml:space="preserve">
    <value>Ты не можешь заглушить владельца этого сервера!</value>
  </data>
  <data name="UserCannotMuteThemselves" xml:space="preserve">
    <value>Ты не можешь себя заглушить!</value>
  </data>
  <data name="UserCannotMuteBot" xml:space="preserve">
    <value>Ты не можешь заглушить меня!</value>
  </data>
  <data name="BotCannotMuteTarget" xml:space="preserve">
    <value>Я не могу заглушить этого пользователя!</value>
  </data>
  <data name="UserCannotMuteTarget" xml:space="preserve">
    <value>Ты не можешь заглушить этого участника!</value>
  </data>
  <data name="UserCannotUnmuteOwner" xml:space="preserve">
    <value>Тебе не надо возвращать из мута владельца этого сервера!</value>
  </data>
  <data name="UserCannotUnmuteThemselves" xml:space="preserve">
    <value>Ты заглушен!</value>
  </data>
  <data name="UserCannotUnmuteBot" xml:space="preserve">
    <value>... </value>
  </data>
  <data name="UserCannotUnmuteTarget" xml:space="preserve">
    <value>Ты не можешь вернуть из мута этого пользователя!</value>
  </data>
  <data name="BotCannotUnmuteTarget" xml:space="preserve">
    <value>Я не могу вернуть из мута этого пользователя!</value>
  </data>
  <data name="EventEarlyNotification" xml:space="preserve">
    <value>Событие "{0}" начнется {1}!</value>
  </data>
  <data name="SettingsEventEarlyNotificationOffset" xml:space="preserve">
    <value>Офсет отправки преждевременного уведомления о начале события</value>
  </data>
  <data name="UserNotFound" xml:space="preserve">
    <value>Я не смог найти этого пользователя ни в одном из серверов, в которых я есть. Проверь правильность ID и нахождение пользователя на этом сервере максимум 30 дней назад</value>
  </data>
  <data name="SettingsDefaultRole" xml:space="preserve">
    <value>Роль по умолчанию</value>
  </data>
  <data name="SettingsPublicFeedbackChannel" xml:space="preserve">
    <value>Канал для публичных уведомлений</value>
  </data>
  <data name="SettingsPrivateFeedbackChannel" xml:space="preserve">
    <value>Канал для приватных уведомлений</value>
  </data>
  <data name="SettingsReturnRolesOnRejoin" xml:space="preserve">
    <value>Возвращать роли при перезаходе</value>
  </data>
  <data name="SettingsAutoStartEvents" xml:space="preserve">
    <value>Автоматически начинать события</value>
  </data>
  <data name="IssuedBy" xml:space="preserve">
    <value>Ответственный</value>
  </data>
  <data name="EventCreatedTitle" xml:space="preserve">
    <value>{0} создаёт новое событие:</value>
  </data>
  <data name="DescriptionLocalEventCreated" xml:space="preserve">
    <value>Событие пройдёт {0} в канале {1}</value>
  </data>
  <data name="DescriptionExternalEventCreated" xml:space="preserve">
    <value>Событие пройдёт с {0} до {1} в {2}</value>
  </data>
  <data name="EventDetailsButton" xml:space="preserve">
    <value>Подробнее о событии</value>
  </data>
  <data name="EventDuration" xml:space="preserve">
    <value>Событие длилось `{0}`</value>
  </data>
  <data name="DescriptionLocalEventStarted" xml:space="preserve">
    <value>Событие происходит в {0}</value>
  </data>
  <data name="DescriptionExternalEventStarted" xml:space="preserve">
    <value>Событие происходит в {0} до {1}</value>
  </data>
  <data name="UserAlreadyBanned" xml:space="preserve">
    <value>Этот пользователь уже забанен!</value>
  </data>
  <data name="UserUnbanned" xml:space="preserve">
    <value>{0} был(-а) разбанен(-а)</value>
  </data>
  <data name="UserMuted" xml:space="preserve">
    <value>{0} был(-а) заглушен(-а)</value>
  </data>
  <data name="UserNotMuted" xml:space="preserve">
    <value>Этот участник не заглушен!</value>
  </data>
  <data name="UserUnmuted" xml:space="preserve">
    <value>{0} был(-а) разглушен(-а)</value>
  </data>
  <data name="UserNotFoundShort" xml:space="preserve">
    <value>Я не смог найти этого пользователя!</value>
  </data>
  <data name="UserKicked" xml:space="preserve">
    <value>{0} был(-а) выгнан(-а)</value>
  </data>
  <data name="DescriptionActionReason" xml:space="preserve">
    <value>Причина: {0}</value>
  </data>
  <data name="DescriptionActionExpiresAt" xml:space="preserve">
    <value>Закончится: {0}</value>
  </data>
  <data name="UserAlreadyMuted" xml:space="preserve">
    <value>Этот пользователь уже в муте!</value>
  </data>
  <data name="YouWereBanned" xml:space="preserve">
    <value>Вы были забанены</value>
  </data>
  <data name="MessageFrom" xml:space="preserve">
    <value>От {0}:</value>
  </data>
  <data name="AboutTitleDevelopers" xml:space="preserve">
    <value>Разработчики:</value>
  </data>
  <data name="AboutTitleRepository" xml:space="preserve">
    <value>Исходный код Octobot</value>
  </data>
  <data name="AboutBot" xml:space="preserve">
    <value>Об Octobot</value>
  </data>
  <data name="AboutDeveloper@neroduckale" xml:space="preserve">
    <value>разработчик</value>
  </data>
  <data name="AboutDeveloper@Octol1ttle" xml:space="preserve">
    <value>основной разработчик</value>
  </data>
  <data name="AboutDeveloper@mctaylors" xml:space="preserve">
    <value>разработчик и дизайнер, создатель Octobot's Wiki</value>
  </data>
  <data name="ReminderCreated" xml:space="preserve">
    <value>Напоминание для {0} создано</value>
  </data>
  <data name="Reminder" xml:space="preserve">
    <value>Напоминание для {0}</value>
  </data>
  <data name="DescriptionReminder" xml:space="preserve">
    <value>Вы просили напомнить вам {0}</value>
  </data>
  <data name="SettingsListTitle" xml:space="preserve">
    <value>Настройки Octobot</value>
  </data>
  <data name="SettingSuccessfullyChanged" xml:space="preserve">
    <value>Настройка успешно изменена</value>
  </data>
  <data name="SettingNotChanged" xml:space="preserve">
    <value>Настройка не редактирована</value>
  </data>
  <data name="SettingIsNow" xml:space="preserve">
    <value>теперь имеет значение</value>
  </data>
  <data name="SettingsRenameHoistedUsers" xml:space="preserve">
    <value>Переименовывать участников, которые пытаются поднять себя</value>
  </data>
  <data name="Page" xml:space="preserve">
    <value>Страница</value>
  </data>
  <data name="PageNotFound" xml:space="preserve">
    <value>Страница не найдена!</value>
  </data>
  <data name="PagesAllowed" xml:space="preserve">
    <value>Всего есть {0} страниц(-ы)</value>
  </data>
  <data name="Next" xml:space="preserve">
    <value>Далее</value>
  </data>
  <data name="Previous" xml:space="preserve">
    <value>Назад</value>
  </data>
  <data name="ReminderList" xml:space="preserve">
    <value>Напоминания {0}</value>
  </data>
  <data name="InvalidReminderPosition" xml:space="preserve">
      <value>У тебя нет напоминания на этой позиции!</value>
  </data>
  <data name="ReminderDeleted" xml:space="preserve">
    <value>Напоминание удалено</value>
  </data>
  <data name="NoRemindersFound" xml:space="preserve">
    <value>У вас нет созданных напоминаний!</value>
  </data>
  <data name="SingleSettingReset" xml:space="preserve">
    <value>Настройка {0} сброшена</value>
  </data>
  <data name="AllSettingsReset" xml:space="preserve">
    <value>Все настройки были сброшены</value>
  </data>
  <data name="DescriptionActionJumpToMessage" xml:space="preserve">
    <value>Перейти к сообщению: {0}</value>
  </data>
  <data name="DescriptionActionJumpToChannel" xml:space="preserve">
    <value>Перейти к каналу: {0}</value>
  </data>
  <data name="ReminderPosition" xml:space="preserve">
      <value>Позиция в списке: {0}</value>
  </data>
  <data name="ReminderTime" xml:space="preserve">
      <value>Время отправки напоминания: {0}</value>
  </data>
  <data name="ReminderText" xml:space="preserve">
    <value>Текст напоминания: {0}</value>
  </data>
  <data name="UserInfoDisplayName" xml:space="preserve">
    <value>Отображаемое имя</value>
  </data>
  <data name="InformationAbout" xml:space="preserve">
    <value>Информация о {0}</value>
  </data>
  <data name="UserInfoMuted" xml:space="preserve">
    <value>Заглушен</value>
  </data>
  <data name="UserInfoDiscordUserSince" xml:space="preserve">
    <value>Вступил в Discord</value>
  </data>
  <data name="UserInfoBanned" xml:space="preserve">
    <value>Забанен</value>
  </data>
  <data name="UserInfoPunishments" xml:space="preserve">
    <value>Наказания</value>
  </data>
  <data name="UserInfoBannedPermanently" xml:space="preserve">
    <value>Забанен навсегда</value>
  </data>
  <data name="UserInfoNotOnGuild" xml:space="preserve">
    <value>Не на сервере</value>
  </data>
  <data name="UserInfoMutedByTimeout" xml:space="preserve">
    <value>Заглушен с помощью тайм-аута</value>
  </data>
  <data name="UserInfoMutedByMuteRole" xml:space="preserve">
    <value>Заглушен с помощью роли мута</value>
  </data>
  <data name="UserInfoGuildMemberSince" xml:space="preserve">
    <value>Вступил на сервер</value>
  </data>
  <data name="UserInfoGuildNickname" xml:space="preserve">
    <value>Никнейм</value>
  </data>
  <data name="UserInfoGuildRoles" xml:space="preserve">
    <value>Роли</value>
  </data>
  <data name="UserInfoGuildMemberPremiumSince" xml:space="preserve">
    <value>Начал бустить сервер</value>
  </data>
  <data name="RandomTitle" xml:space="preserve">
      <value>Случайное число для {0}:</value>
  </data>
  <data name="RandomMinMaxSame" xml:space="preserve">
      <value>Разве это не очевидно?</value>
  </data>
  <data name="RandomMax" xml:space="preserve">
      <value>Максимальное число: {0}</value>
  </data>
  <data name="RandomMin" xml:space="preserve">
      <value>Минимальное число: {0}</value>
  </data>
  <data name="Default" xml:space="preserve">
      <value>(по умолчанию)</value>
  </data>
  <data name="TimestampTitle" xml:space="preserve">
      <value>Временная метка для {0}:</value>
  </data>
  <data name="TimestampOffset" xml:space="preserve">
      <value>Офсет: {0}</value>
  </data>
  <data name="GuildInfoDescription" xml:space="preserve">
      <value>Описание сервера</value>
  </data>
  <data name="GuildInfoCreatedAt" xml:space="preserve">
      <value>Дата создания</value>
  </data>
  <data name="GuildInfoOwner" xml:space="preserve">
      <value>Владелец сервера</value>
  </data>
  <data name="GuildInfoServerBoost" xml:space="preserve">
      <value>Буст сервера</value>
  </data>
  <data name="GuildInfoBoostTier" xml:space="preserve">
      <value>Уровень буста</value>
  </data>
  <data name="GuildInfoBoostCount" xml:space="preserve">
      <value>Количество бустов</value>
  </data>
  <data name="NoMessagesToClear" xml:space="preserve">
      <value>Нет сообщений, которые подходят под твой фильтр!</value>
  </data>
  <data name="MessagesClearedFiltered" xml:space="preserve">
      <value>Очищено {0} сообщений от {1}</value>
  </data>
<<<<<<< HEAD
  <data name="DataLoadFailedTitle" xml:space="preserve">
      <value>Произошла ошибка при загрузке данных сервера.</value>
  </data>
  <data name="DataLoadFailedDescription" xml:space="preserve">
      <value>Это может привести к неожиданному поведению. Данные больше не будут сохраняться.</value>
=======
  <data name="CommandExecutionFailed" xml:space="preserve">
      <value>Произошла ошибка при выполнении команды, повтори попытку позже.</value>
>>>>>>> fb3aebb1
  </data>
  <data name="ContactDevelopers" xml:space="preserve">
      <value>Обратись к разработчикам, если проблема возникнет снова.</value>
  </data>
</root><|MERGE_RESOLUTION|>--- conflicted
+++ resolved
@@ -570,16 +570,14 @@
   <data name="MessagesClearedFiltered" xml:space="preserve">
       <value>Очищено {0} сообщений от {1}</value>
   </data>
-<<<<<<< HEAD
   <data name="DataLoadFailedTitle" xml:space="preserve">
       <value>Произошла ошибка при загрузке данных сервера.</value>
   </data>
   <data name="DataLoadFailedDescription" xml:space="preserve">
       <value>Это может привести к неожиданному поведению. Данные больше не будут сохраняться.</value>
-=======
+  </data>
   <data name="CommandExecutionFailed" xml:space="preserve">
       <value>Произошла ошибка при выполнении команды, повтори попытку позже.</value>
->>>>>>> fb3aebb1
   </data>
   <data name="ContactDevelopers" xml:space="preserve">
       <value>Обратись к разработчикам, если проблема возникнет снова.</value>
