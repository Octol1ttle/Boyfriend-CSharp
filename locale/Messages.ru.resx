--- conflicted
+++ resolved
@@ -585,15 +585,13 @@
   <data name="ButtonReportIssue" xml:space="preserve">
       <value>Сообщить о проблеме</value>
   </data>
-<<<<<<< HEAD
   <data name="DefaultLeaveMessage" xml:space="preserve">
       <value>До скорой встречи, {0}!</value>
   </data>
   <data name="SettingsLeaveMessage" xml:space="preserve">
       <value>Сообщение о выходе</value>
-=======
+  </data>
   <data name="UserInfoKicked" xml:space="preserve">
       <value>Выгнан</value>
->>>>>>> 285763d5
   </data>
 </root>