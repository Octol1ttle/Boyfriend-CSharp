--- conflicted
+++ resolved
@@ -201,8 +201,6 @@
   <data name="MissingUser" xml:space="preserve">
     <value>Надо указать пользователя!</value>
   </data>
-<<<<<<< HEAD
-=======
   <data name="UserCannotBanMembers" xml:space="preserve">
     <value>Ты не можешь банить пользователей на этом сервере!</value>
   </data>
@@ -221,7 +219,6 @@
   <data name="UserCannotManageGuild" xml:space="preserve">
     <value>Ты не можешь настраивать этот сервер!</value>
   </data>
->>>>>>> e76fccd6
   <data name="BotCannotBanMembers" xml:space="preserve">
     <value>Я не могу банить пользователей на этом сервере!</value>
   </data>
