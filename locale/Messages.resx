--- conflicted
+++ resolved
@@ -570,16 +570,14 @@
   <data name="MessagesClearedFiltered" xml:space="preserve">
       <value>Cleared {0} messages from {1}</value>
   </data>
-<<<<<<< HEAD
   <data name="DataLoadFailedTitle" xml:space="preserve">
       <value>An error occurred during guild data load.</value>
   </data>
   <data name="DataLoadFailedDescription" xml:space="preserve">
       <value>This will lead to unexpected behavior. Data will no longer be saved</value>
-=======
+  </data>
   <data name="CommandExecutionFailed" xml:space="preserve">
       <value>An error occurred during command execution, try again later.</value>
->>>>>>> fb3aebb1
   </data>
   <data name="ContactDevelopers" xml:space="preserve">
       <value>Contact the developers if the problem occurs again.</value>
