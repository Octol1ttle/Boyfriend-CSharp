﻿<?xml version="1.0" encoding="utf-8"?>
<root>
  <!--
            Microsoft ResX Schema

            Version 2.0

            The primary goals of this format is to allow a simple XML format
            that is mostly human readable. The generation and parsing of the
            various data types are done through the TypeConverter classes
            associated with the data types.

            Example:

            ... ado.net/XML headers & schema ...
            <resheader name="resmimetype">text/microsoft-resx</resheader><resheader name="version">2.0</resheader><resheader name="reader">System.Resources.ResXResourceReader, System.Windows.Forms, ...</resheader><resheader name="writer">System.Resources.ResXResourceWriter, System.Windows.Forms, ...</resheader><data name="Name1"><value>this is my long string</value><comment>this is a comment</comment></data><data name="Color1" type="System.Drawing.Color, System.Drawing">Blue</data><data name="Bitmap1" mimetype="application/x-microsoft.net.object.binary.base64"><value>[base64 mime encoded serialized .NET Framework object]</value></data><data name="Icon1" type="System.Drawing.Icon, System.Drawing" mimetype="application/x-microsoft.net.object.bytearray.base64"><value>[base64 mime encoded string representing a byte array form of the .NET Framework object]</value><comment>This is a comment</comment></data>

            There are any number of "resheader" rows that contain simple
            name/value pairs.

            Each data row contains a name, and value. The row also contains a
            type or mimetype. Type corresponds to a .NET class that support
            text/value conversion through the TypeConverter architecture.
            Classes that don't support this are serialized and stored with the
            mimetype set.

            The mimetype is used for serialized objects, and tells the
            ResXResourceReader how to depersist the object. This is currently not
            extensible. For a given mimetype the value must be set accordingly:

            Note - application/x-microsoft.net.object.binary.base64 is the format
            that the ResXResourceWriter will generate, however the reader can
            read any of the formats listed below.

            mimetype: application/x-microsoft.net.object.binary.base64
            value   : The object must be serialized with
                    : System.Runtime.Serialization.Formatters.Binary.BinaryFormatter
                    : and then encoded with base64 encoding.

            mimetype: application/x-microsoft.net.object.soap.base64
            value   : The object must be serialized with
                    : System.Runtime.Serialization.Formatters.Soap.SoapFormatter
                    : and then encoded with base64 encoding.

            mimetype: application/x-microsoft.net.object.bytearray.base64
            value   : The object must be serialized into a byte array
                    : using a System.ComponentModel.TypeConverter
                    : and then encoded with base64 encoding.
            -->
  <xsd:schema xmlns:xsd="http://www.w3.org/2001/XMLSchema" xmlns:msdata="urn:schemas-microsoft-com:xml-msdata" id="root" xmlns="">
    <xsd:import namespace="http://www.w3.org/XML/1998/namespace" />
    <xsd:element name="root" msdata:IsDataSet="true">
      <xsd:complexType>
        <xsd:choice maxOccurs="unbounded">
          <xsd:element name="metadata">
            <xsd:complexType>
              <xsd:sequence>
                <xsd:element name="value" type="xsd:string" minOccurs="0" />
              </xsd:sequence>
              <xsd:attribute name="name" use="required" type="xsd:string" />
              <xsd:attribute name="type" type="xsd:string" />
              <xsd:attribute name="mimetype" type="xsd:string" />
              <xsd:attribute ref="xml:space" />
            </xsd:complexType>
          </xsd:element>
          <xsd:element name="assembly">
            <xsd:complexType>
              <xsd:attribute name="alias" type="xsd:string" />
              <xsd:attribute name="name" type="xsd:string" />
            </xsd:complexType>
          </xsd:element>
          <xsd:element name="data">
            <xsd:complexType>
              <xsd:sequence>
                <xsd:element name="value" type="xsd:string" minOccurs="0" msdata:Ordinal="1" />
                <xsd:element name="comment" type="xsd:string" minOccurs="0" msdata:Ordinal="2" />
              </xsd:sequence>
              <xsd:attribute name="name" type="xsd:string" use="required" msdata:Ordinal="1" />
              <xsd:attribute name="type" type="xsd:string" msdata:Ordinal="3" />
              <xsd:attribute name="mimetype" type="xsd:string" msdata:Ordinal="4" />
              <xsd:attribute ref="xml:space" />
            </xsd:complexType>
          </xsd:element>
          <xsd:element name="resheader">
            <xsd:complexType>
              <xsd:sequence>
                <xsd:element name="value" type="xsd:string" minOccurs="0" msdata:Ordinal="1" />
              </xsd:sequence>
              <xsd:attribute name="name" type="xsd:string" use="required" />
            </xsd:complexType>
          </xsd:element>
        </xsd:choice>
      </xsd:complexType>
    </xsd:element>
  </xsd:schema>
  <resheader name="resmimetype">
    <value>text/microsoft-resx</value>
  </resheader>
  <resheader name="version">
    <value>2.0</value>
  </resheader>
  <resheader name="reader">
    <value>System.Resources.ResXResourceReader, System.Windows.Forms, Version=4.0.0.0, Culture=neutral, PublicKeyToken=b77a5c561934e089 </value>
  </resheader>
  <resheader name="writer">
    <value>System.Resources.ResXResourceWriter, System.Windows.Forms, Version=4.0.0.0, Culture=neutral, PublicKeyToken=b77a5c561934e089 </value>
  </resheader>
  <data name="Ready" xml:space="preserve">
    <value>I'm ready!</value>
  </data>
  <data name="CachedMessageDeleted" xml:space="preserve">
    <value>Deleted message by {0}:</value>
  </data>
  <data name="CachedMessageEdited" xml:space="preserve">
    <value>Edited message by {0}:</value>
  </data>
  <data name="DefaultWelcomeMessage" xml:space="preserve">
    <value>{0}, welcome to {1}</value>
  </data>
  <data name="Sound1" xml:space="preserve">
      <value>Veemo!</value>
  </data>
  <data name="Sound2" xml:space="preserve">
      <value>Woomy!</value>
  </data>
  <data name="Sound3" xml:space="preserve">
      <value>Ngyes!</value>
  </data>
  <data name="YouWereBanned" xml:space="preserve">
    <value>You were banned</value>
  </data>
  <data name="PunishmentExpired" xml:space="preserve">
    <value>Punishment expired</value>
  </data>
  <data name="YouWereKicked" xml:space="preserve">
    <value>You were kicked</value>
  </data>
  <data name="Milliseconds" xml:space="preserve">
    <value>ms</value>
  </data>
  <data name="ChannelNotSpecified" xml:space="preserve">
    <value>Not specified</value>
  </data>
  <data name="RoleNotSpecified" xml:space="preserve">
    <value>Not specified</value>
  </data>
  <data name="SettingsLanguage" xml:space="preserve">
    <value>Language</value>
  </data>
  <data name="SettingsPrefix" xml:space="preserve">
    <value>Prefix</value>
  </data>
  <data name="SettingsRemoveRolesOnMute" xml:space="preserve">
    <value>Remove roles on mute</value>
  </data>
  <data name="SettingsSendWelcomeMessages" xml:space="preserve">
    <value>Send welcome messages</value>
  </data>
  <data name="SettingsMuteRole" xml:space="preserve">
    <value>Mute role</value>
  </data>
  <data name="LanguageNotSupported" xml:space="preserve">
    <value>Language not supported!</value>
  </data>
  <data name="Yes" xml:space="preserve">
    <value>Yes</value>
  </data>
  <data name="No" xml:space="preserve">
    <value>No</value>
  </data>
  <data name="UserNotBanned" xml:space="preserve">
    <value>This user is not banned!</value>
  </data>
  <data name="MemberNotMuted" xml:space="preserve">
    <value>Member not muted!</value>
  </data>
  <data name="SettingsWelcomeMessage" xml:space="preserve">
    <value>Welcome message</value>
  </data>
  <data name="UserBanned" xml:space="preserve">
    <value>{0} was banned</value>
  </data>
  <data name="SettingsReceiveStartupMessages" xml:space="preserve">
    <value>Receive startup messages</value>
  </data>
  <data name="InvalidSettingValue" xml:space="preserve">
    <value>Invalid setting value specified!</value>
  </data>
  <data name="DurationRequiredForTimeOuts" xml:space="preserve">
    <value>I cannot mute someone for more than 28 days using timeouts! Either specify a duration shorter than 28 days, or set a mute role in settings</value>
  </data>
  <data name="CannotTimeOutBot" xml:space="preserve">
    <value>I cannot use time-outs on other bots! Try to set a mute role in settings</value>
  </data>
  <data name="SettingsEventNotificationRole" xml:space="preserve">
    <value>Role for event creation notifications</value>
  </data>
  <data name="SettingsEventNotificationChannel" xml:space="preserve">
    <value>Channel for event notifications</value>
  </data>
  <data name="SettingsEventStartedReceivers" xml:space="preserve">
    <value>Event start notifications receivers</value>
  </data>
  <data name="EventStarted" xml:space="preserve">
    <value>Event "{0}" started</value>
  </data>
  <data name="EventCancelled" xml:space="preserve">
    <value>Event "{0}" is cancelled!</value>
  </data>
  <data name="EventCompleted" xml:space="preserve">
    <value>Event "{0}" has completed!</value>
  </data>
  <data name="MessagesCleared" xml:space="preserve">
    <value>Cleared {0} messages</value>
  </data>
  <data name="SettingsNothingChanged" xml:space="preserve">
    <value>Nothing changed! `{0}` is already set to {1}</value>
  </data>
  <data name="SettingNotDefined" xml:space="preserve">
    <value>Not specified</value>
  </data>
  <data name="MissingUser" xml:space="preserve">
    <value>You need to specify a user!</value>
  </data>
  <data name="UserCannotBanMembers" xml:space="preserve">
    <value>You cannot ban users from this guild!</value>
  </data>
  <data name="UserCannotManageMessages" xml:space="preserve">
    <value>You cannot manage messages in this guild!</value>
  </data>
  <data name="UserCannotKickMembers" xml:space="preserve">
    <value>You cannot kick members from this guild!</value>
  </data>
  <data name="UserCannotModerateMembers" xml:space="preserve">
    <value>You cannot moderate members in this guild!</value>
  </data>
  <data name="UserCannotManageGuild" xml:space="preserve">
    <value>You cannot manage this guild!</value>
  </data>
  <data name="BotCannotBanMembers" xml:space="preserve">
    <value>I cannot ban users from this guild!</value>
  </data>
  <data name="BotCannotManageMessages" xml:space="preserve">
    <value>I cannot manage messages in this guild!</value>
  </data>
  <data name="BotCannotKickMembers" xml:space="preserve">
    <value>I cannot kick members from this guild!</value>
  </data>
  <data name="BotCannotModerateMembers" xml:space="preserve">
    <value>I cannot moderate members in this guild!</value>
  </data>
  <data name="BotCannotManageGuild" xml:space="preserve">
    <value>I cannot manage this guild!</value>
  </data>
  <data name="UserCannotBanOwner" xml:space="preserve">
    <value>You cannot ban the owner of this guild!</value>
  </data>
  <data name="UserCannotBanThemselves" xml:space="preserve">
    <value>You cannot ban yourself!</value>
  </data>
  <data name="UserCannotBanBot" xml:space="preserve">
    <value>You cannot ban me!</value>
  </data>
  <data name="BotCannotBanTarget" xml:space="preserve">
    <value>I cannot ban this user!</value>
  </data>
  <data name="UserCannotBanTarget" xml:space="preserve">
    <value>You cannot ban this user!</value>
  </data>
  <data name="UserCannotKickOwner" xml:space="preserve">
    <value>You cannot kick the owner of this guild!</value>
  </data>
  <data name="UserCannotKickThemselves" xml:space="preserve">
    <value>You cannot kick yourself!</value>
  </data>
  <data name="UserCannotKickBot" xml:space="preserve">
    <value>You cannot kick me!</value>
  </data>
  <data name="BotCannotKickTarget" xml:space="preserve">
    <value>I cannot kick this member!</value>
  </data>
  <data name="UserCannotKickTarget" xml:space="preserve">
    <value>You cannot kick this member!</value>
  </data>
  <data name="UserCannotMuteOwner" xml:space="preserve">
    <value>You cannot mute the owner of this guild!</value>
  </data>
  <data name="UserCannotMuteThemselves" xml:space="preserve">
    <value>You cannot mute yourself!</value>
  </data>
  <data name="UserCannotMuteBot" xml:space="preserve">
    <value>You cannot mute me!</value>
  </data>
  <data name="BotCannotMuteTarget" xml:space="preserve">
    <value>I cannot mute this member!</value>
  </data>
  <data name="UserCannotMuteTarget" xml:space="preserve">
    <value>You cannot mute this member!</value>
  </data>
  <data name="UserCannotUnmuteOwner" xml:space="preserve">
    <value>You don't need to unmute the owner of this guild!</value>
  </data>
  <data name="UserCannotUnmuteThemselves" xml:space="preserve">
    <value>You are muted!</value>
  </data>
  <data name="UserCannotUnmuteBot" xml:space="preserve">
    <value>...</value>
  </data>
  <data name="BotCannotUnmuteTarget" xml:space="preserve">
    <value>I cannot unmute this member!</value>
  </data>
  <data name="UserCannotUnmuteTarget" xml:space="preserve">
    <value>You cannot unmute this user!</value>
  </data>
  <data name="EventEarlyNotification" xml:space="preserve">
    <value>Event "{0}" will start {1}!</value>
  </data>
  <data name="SettingsEventEarlyNotificationOffset" xml:space="preserve">
    <value>Early event start notification offset</value>
  </data>
  <data name="UserNotFound" xml:space="preserve">
    <value>I could not find this user in any guild I'm a member of! Check if the ID is correct and that the user was on this server no longer than 30 days ago</value>
  </data>
  <data name="SettingsDefaultRole" xml:space="preserve">
    <value>Default role</value>
  </data>
  <data name="SettingsPublicFeedbackChannel" xml:space="preserve">
    <value>Channel for public notifications</value>
  </data>
  <data name="SettingsPrivateFeedbackChannel" xml:space="preserve">
    <value>Channel for private notifications</value>
  </data>
  <data name="SettingsReturnRolesOnRejoin" xml:space="preserve">
    <value>Return roles on rejoin</value>
  </data>
  <data name="SettingsAutoStartEvents" xml:space="preserve">
    <value>Automatically start scheduled events</value>
  </data>
  <data name="IssuedBy" xml:space="preserve">
    <value>Issued by</value>
  </data>
  <data name="EventCreatedTitle" xml:space="preserve">
    <value>{0} has created a new event:</value>
  </data>
  <data name="DescriptionLocalEventCreated" xml:space="preserve">
    <value>The event will start at {0} in {1}</value>
  </data>
  <data name="DescriptionExternalEventCreated" xml:space="preserve">
    <value>The event will start at {0} until {1} in {2}</value>
  </data>
  <data name="ButtonOpenEventInfo" xml:space="preserve">
      <value>Open Event Info</value>
  </data>
  <data name="EventDuration" xml:space="preserve">
    <value>The event has lasted for `{0}`</value>
  </data>
  <data name="DescriptionLocalEventStarted" xml:space="preserve">
    <value>The event is happening at {0}</value>
  </data>
  <data name="DescriptionExternalEventStarted" xml:space="preserve">
    <value>The event is happening at {0} until {1}</value>
  </data>
  <data name="UserAlreadyBanned" xml:space="preserve">
    <value>This user is already banned!</value>
  </data>
  <data name="UserUnbanned" xml:space="preserve">
    <value>{0} was unbanned</value>
  </data>
  <data name="UserMuted" xml:space="preserve">
    <value>{0} was muted</value>
  </data>
  <data name="UserUnmuted" xml:space="preserve">
    <value>{0} was unmuted</value>
  </data>
  <data name="UserNotMuted" xml:space="preserve">
    <value>This member is not muted!</value>
  </data>
  <data name="UserNotFoundShort" xml:space="preserve">
    <value>I could not find this user!</value>
  </data>
  <data name="UserKicked" xml:space="preserve">
    <value>{0} was kicked</value>
  </data>
  <data name="DescriptionActionReason" xml:space="preserve">
    <value>Reason: {0}</value>
  </data>
  <data name="DescriptionActionExpiresAt" xml:space="preserve">
    <value>Expires at: {0}</value>
  </data>
  <data name="UserAlreadyMuted" xml:space="preserve">
    <value>This user is already muted!</value>
  </data>
  <data name="MessageFrom" xml:space="preserve">
    <value>From {0}:</value>
  </data>
  <data name="AboutTitleDevelopers" xml:space="preserve">
    <value>Developers:</value>
  </data>
  <data name="ButtonOpenRepository" xml:space="preserve">
    <value>Octobot's source code</value>
  </data>
  <data name="AboutBot" xml:space="preserve">
      <value>About {0}</value>
  </data>
  <data name="AboutDeveloper@mctaylors" xml:space="preserve">
    <value>developer &amp; designer, Octobot's Wiki creator</value>
  </data>
  <data name="AboutDeveloper@Octol1ttle" xml:space="preserve">
    <value>main developer</value>
  </data>
  <data name="AboutDeveloper@neroduckale" xml:space="preserve">
    <value>developer</value>
  </data>
  <data name="ReminderCreated" xml:space="preserve">
    <value>Reminder for {0} created</value>
  </data>
  <data name="Reminder" xml:space="preserve">
    <value>Reminder for {0}</value>
  </data>
  <data name="DescriptionReminder" xml:space="preserve">
    <value>You asked me to remind you {0}</value>
  </data>
  <data name="SettingsListTitle" xml:space="preserve">
    <value>Octobot's Settings</value>
  </data>
  <data name="SettingSuccessfullyChanged" xml:space="preserve">
    <value>Setting successfully changed</value>
  </data>
  <data name="SettingNotChanged" xml:space="preserve">
    <value>Setting not changed</value>
  </data>
  <data name="SettingIsNow" xml:space="preserve">
    <value>is now</value>
  </data>
  <data name="SettingsRenameHoistedUsers" xml:space="preserve">
    <value>Rename members who attempt to hoist themselves</value>
  </data>
  <data name="Page" xml:space="preserve">
    <value>Page</value>
  </data>
  <data name="PageNotFound" xml:space="preserve">
    <value>Page not found!</value>
  </data>
  <data name="PagesAllowed" xml:space="preserve">
    <value>There are {0} total pages</value>
  </data>
  <data name="Next" xml:space="preserve">
    <value>Next</value>
  </data>
  <data name="Previous" xml:space="preserve">
    <value>Previous</value>
  </data>
  <data name="ReminderList" xml:space="preserve">
    <value>{0}'s reminders</value>
  </data>
  <data name="InvalidReminderPosition" xml:space="preserve">
      <value>There's no reminder in this position!</value>
  </data>
  <data name="ReminderDeleted" xml:space="preserve">
    <value>Reminder deleted</value>
  </data>
  <data name="NoRemindersFound" xml:space="preserve">
    <value>You don't have any reminders created!</value>
  </data>
  <data name="SingleSettingReset" xml:space="preserve">
    <value>Setting {0} reset</value>
  </data>
  <data name="AllSettingsReset" xml:space="preserve">
    <value>All settings have been reset</value>
  </data>
  <data name="DescriptionActionJumpToMessage" xml:space="preserve">
    <value>Jump to message: {0}</value>
  </data>
  <data name="DescriptionActionJumpToChannel" xml:space="preserve">
    <value>Jump to channel: {0}</value>
  </data>
  <data name="ReminderPosition" xml:space="preserve">
      <value>Position in list: {0}</value>
  </data>
  <data name="ReminderTime" xml:space="preserve">
      <value>Reminder send time: {0}</value>
  </data>
  <data name="ReminderText" xml:space="preserve">
    <value>Reminder text: {0}</value>
  </data>
  <data name="UserInfoDisplayName" xml:space="preserve">
    <value>Display name</value>
  </data>
  <data name="InformationAbout" xml:space="preserve">
    <value>Information about {0}</value>
  </data>
  <data name="UserInfoMuted" xml:space="preserve">
    <value>Muted</value>
  </data>
  <data name="UserInfoDiscordUserSince" xml:space="preserve">
    <value>Discord user since</value>
  </data>
  <data name="UserInfoBanned" xml:space="preserve">
    <value>Banned</value>
  </data>
  <data name="UserInfoPunishments" xml:space="preserve">
    <value>Punishments</value>
  </data>
  <data name="UserInfoBannedPermanently" xml:space="preserve">
    <value>Banned permanently</value>
  </data>
  <data name="UserInfoNotOnGuild" xml:space="preserve">
    <value>Not in the guild</value>
  </data>
  <data name="UserInfoMutedByTimeout" xml:space="preserve">
    <value>Muted by timeout</value>
  </data>
  <data name="UserInfoMutedByMuteRole" xml:space="preserve">
    <value>Muted by mute role</value>
  </data>
  <data name="UserInfoGuildMemberSince" xml:space="preserve">
    <value>Guild member since</value>
  </data>
  <data name="UserInfoGuildNickname" xml:space="preserve">
    <value>Nickname</value>
  </data>
  <data name="UserInfoGuildRoles" xml:space="preserve">
    <value>Roles</value>
  </data>
  <data name="UserInfoGuildMemberPremiumSince" xml:space="preserve">
    <value>Nitro booster since</value>
  </data>
  <data name="RandomTitle" xml:space="preserve">
      <value>Random number for {0} is:</value>
  </data>
  <data name="RandomMinMaxSame" xml:space="preserve">
      <value>Isn't it obvious?</value>
  </data>
  <data name="RandomMin" xml:space="preserve">
      <value>Minimum number: {0}</value>
  </data>
  <data name="RandomMax" xml:space="preserve">
      <value>Maximum number: {0}</value>
  </data>
  <data name="Default" xml:space="preserve">
      <value>(default)</value>
  </data>
  <data name="TimestampTitle" xml:space="preserve">
      <value>Timestamp for {0}:</value>
  </data>
  <data name="TimestampOffset" xml:space="preserve">
      <value>Offset: {0}</value>
  </data>
  <data name="GuildInfoDescription" xml:space="preserve">
      <value>Guild description</value>
  </data>
  <data name="GuildInfoCreatedAt" xml:space="preserve">
      <value>Creation date</value>
  </data>
  <data name="GuildInfoOwner" xml:space="preserve">
      <value>Guild owner</value>
  </data>
  <data name="GuildInfoServerBoost" xml:space="preserve">
      <value>Server Boost</value>
  </data>
  <data name="GuildInfoBoostTier" xml:space="preserve">
      <value>Boost level</value>
  </data>
  <data name="GuildInfoBoostCount" xml:space="preserve">
      <value>Boost count</value>
  </data>
  <data name="NoMessagesToClear" xml:space="preserve">
      <value>There are no messages matching your filter!</value>
  </data>
  <data name="MessagesClearedFiltered" xml:space="preserve">
      <value>Cleared {0} messages from {1}</value>
  </data>
  <data name="DataLoadFailedTitle" xml:space="preserve">
      <value>An error occurred during guild data load.</value>
  </data>
  <data name="DataLoadFailedDescription" xml:space="preserve">
      <value>This will lead to unexpected behavior. Data will no longer be saved</value>
  </data>
  <data name="CommandExecutionFailed" xml:space="preserve">
      <value>An error occurred during command execution, try again later.</value>
  </data>
  <data name="ContactDevelopers" xml:space="preserve">
      <value>Contact the developers if the problem occurs again.</value>
  </data>
  <data name="ButtonReportIssue" xml:space="preserve">
      <value>Report an issue</value>
  </data>
<<<<<<< HEAD
  <data name="InvalidTimeSpan" xml:space="preserve">
      <value>Incorrect time specified.</value>
=======
  <data name="UserInfoKicked" xml:space="preserve">
      <value>Kicked</value>
>>>>>>> 3134c357
  </data>
</root><|MERGE_RESOLUTION|>--- conflicted
+++ resolved
@@ -585,12 +585,10 @@
   <data name="ButtonReportIssue" xml:space="preserve">
       <value>Report an issue</value>
   </data>
-<<<<<<< HEAD
   <data name="InvalidTimeSpan" xml:space="preserve">
       <value>Incorrect time specified.</value>
-=======
+  </data>
   <data name="UserInfoKicked" xml:space="preserve">
       <value>Kicked</value>
->>>>>>> 3134c357
   </data>
 </root>