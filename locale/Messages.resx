﻿<?xml version="1.0" encoding="utf-8"?>
<root>
  <!--
            Microsoft ResX Schema

            Version 2.0

            The primary goals of this format is to allow a simple XML format
            that is mostly human readable. The generation and parsing of the
            various data types are done through the TypeConverter classes
            associated with the data types.

            Example:

            ... ado.net/XML headers & schema ...
            <resheader name="resmimetype">text/microsoft-resx</resheader><resheader name="version">2.0</resheader><resheader name="reader">System.Resources.ResXResourceReader, System.Windows.Forms, ...</resheader><resheader name="writer">System.Resources.ResXResourceWriter, System.Windows.Forms, ...</resheader><data name="Name1"><value>this is my long string</value><comment>this is a comment</comment></data><data name="Color1" type="System.Drawing.Color, System.Drawing">Blue</data><data name="Bitmap1" mimetype="application/x-microsoft.net.object.binary.base64"><value>[base64 mime encoded serialized .NET Framework object]</value></data><data name="Icon1" type="System.Drawing.Icon, System.Drawing" mimetype="application/x-microsoft.net.object.bytearray.base64"><value>[base64 mime encoded string representing a byte array form of the .NET Framework object]</value><comment>This is a comment</comment></data>

            There are any number of "resheader" rows that contain simple
            name/value pairs.

            Each data row contains a name, and value. The row also contains a
            type or mimetype. Type corresponds to a .NET class that support
            text/value conversion through the TypeConverter architecture.
            Classes that don't support this are serialized and stored with the
            mimetype set.

            The mimetype is used for serialized objects, and tells the
            ResXResourceReader how to depersist the object. This is currently not
            extensible. For a given mimetype the value must be set accordingly:

            Note - application/x-microsoft.net.object.binary.base64 is the format
            that the ResXResourceWriter will generate, however the reader can
            read any of the formats listed below.

            mimetype: application/x-microsoft.net.object.binary.base64
            value   : The object must be serialized with
                    : System.Runtime.Serialization.Formatters.Binary.BinaryFormatter
                    : and then encoded with base64 encoding.

            mimetype: application/x-microsoft.net.object.soap.base64
            value   : The object must be serialized with
                    : System.Runtime.Serialization.Formatters.Soap.SoapFormatter
                    : and then encoded with base64 encoding.

            mimetype: application/x-microsoft.net.object.bytearray.base64
            value   : The object must be serialized into a byte array
                    : using a System.ComponentModel.TypeConverter
                    : and then encoded with base64 encoding.
            -->
  <xsd:schema xmlns:xsd="http://www.w3.org/2001/XMLSchema" xmlns:msdata="urn:schemas-microsoft-com:xml-msdata" id="root" xmlns="">
    <xsd:import namespace="http://www.w3.org/XML/1998/namespace" />
    <xsd:element name="root" msdata:IsDataSet="true">
      <xsd:complexType>
        <xsd:choice maxOccurs="unbounded">
          <xsd:element name="metadata">
            <xsd:complexType>
              <xsd:sequence>
                <xsd:element name="value" type="xsd:string" minOccurs="0" />
              </xsd:sequence>
              <xsd:attribute name="name" use="required" type="xsd:string" />
              <xsd:attribute name="type" type="xsd:string" />
              <xsd:attribute name="mimetype" type="xsd:string" />
              <xsd:attribute ref="xml:space" />
            </xsd:complexType>
          </xsd:element>
          <xsd:element name="assembly">
            <xsd:complexType>
              <xsd:attribute name="alias" type="xsd:string" />
              <xsd:attribute name="name" type="xsd:string" />
            </xsd:complexType>
          </xsd:element>
          <xsd:element name="data">
            <xsd:complexType>
              <xsd:sequence>
                <xsd:element name="value" type="xsd:string" minOccurs="0" msdata:Ordinal="1" />
                <xsd:element name="comment" type="xsd:string" minOccurs="0" msdata:Ordinal="2" />
              </xsd:sequence>
              <xsd:attribute name="name" type="xsd:string" use="required" msdata:Ordinal="1" />
              <xsd:attribute name="type" type="xsd:string" msdata:Ordinal="3" />
              <xsd:attribute name="mimetype" type="xsd:string" msdata:Ordinal="4" />
              <xsd:attribute ref="xml:space" />
            </xsd:complexType>
          </xsd:element>
          <xsd:element name="resheader">
            <xsd:complexType>
              <xsd:sequence>
                <xsd:element name="value" type="xsd:string" minOccurs="0" msdata:Ordinal="1" />
              </xsd:sequence>
              <xsd:attribute name="name" type="xsd:string" use="required" />
            </xsd:complexType>
          </xsd:element>
        </xsd:choice>
      </xsd:complexType>
    </xsd:element>
  </xsd:schema>
  <resheader name="resmimetype">
    <value>text/microsoft-resx</value>
  </resheader>
  <resheader name="version">
    <value>2.0</value>
  </resheader>
  <resheader name="reader">
    <value>System.Resources.ResXResourceReader, System.Windows.Forms, Version=4.0.0.0, Culture=neutral, PublicKeyToken=b77a5c561934e089 </value>
  </resheader>
  <resheader name="writer">
    <value>System.Resources.ResXResourceWriter, System.Windows.Forms, Version=4.0.0.0, Culture=neutral, PublicKeyToken=b77a5c561934e089 </value>
  </resheader>
  <data name="Ready" xml:space="preserve">
    <value>I'm ready!</value>
  </data>
  <data name="CachedMessageDeleted" xml:space="preserve">
    <value>Deleted message by {0}:</value>
  </data>
  <data name="CachedMessageEdited" xml:space="preserve">
    <value>Edited message by {0}:</value>
  </data>
  <data name="DefaultWelcomeMessage" xml:space="preserve">
    <value>{0}, welcome to {1}</value>
  </data>
  <data name="Generic1" xml:space="preserve">
      <value>Veemo!</value>
  </data>
  <data name="Generic2" xml:space="preserve">
      <value>Woomy!</value>
  </data>
  <data name="Generic3" xml:space="preserve">
      <value>Ngyes!</value>
  </data>
  <data name="YouWereBanned" xml:space="preserve">
    <value>You were banned</value>
  </data>
  <data name="PunishmentExpired" xml:space="preserve">
    <value>Punishment expired</value>
  </data>
  <data name="YouWereKicked" xml:space="preserve">
    <value>You were kicked</value>
  </data>
  <data name="Milliseconds" xml:space="preserve">
    <value>ms</value>
  </data>
  <data name="ChannelNotSpecified" xml:space="preserve">
    <value>Not specified</value>
  </data>
  <data name="RoleNotSpecified" xml:space="preserve">
    <value>Not specified</value>
  </data>
  <data name="SettingsLanguage" xml:space="preserve">
    <value>Language</value>
  </data>
  <data name="SettingsPrefix" xml:space="preserve">
    <value>Prefix</value>
  </data>
  <data name="SettingsRemoveRolesOnMute" xml:space="preserve">
    <value>Remove roles on mute</value>
  </data>
  <data name="SettingsSendWelcomeMessages" xml:space="preserve">
    <value>Send welcome messages</value>
  </data>
  <data name="SettingsMuteRole" xml:space="preserve">
    <value>Mute role</value>
  </data>
  <data name="LanguageNotSupported" xml:space="preserve">
    <value>Language not supported!</value>
  </data>
  <data name="Yes" xml:space="preserve">
    <value>Yes</value>
  </data>
  <data name="No" xml:space="preserve">
    <value>No</value>
  </data>
  <data name="UserNotBanned" xml:space="preserve">
    <value>This user is not banned!</value>
  </data>
  <data name="MemberNotMuted" xml:space="preserve">
    <value>Member not muted!</value>
  </data>
  <data name="SettingsWelcomeMessage" xml:space="preserve">
    <value>Welcome message</value>
  </data>
  <data name="UserBanned" xml:space="preserve">
    <value>{0} was banned</value>
  </data>
  <data name="SettingsReceiveStartupMessages" xml:space="preserve">
    <value>Receive startup messages</value>
  </data>
  <data name="InvalidSettingValue" xml:space="preserve">
    <value>Invalid setting value specified!</value>
  </data>
  <data name="DurationRequiredForTimeOuts" xml:space="preserve">
    <value>I cannot mute someone for more than 28 days using timeouts! Either specify a duration shorter than 28 days, or set a mute role in settings</value>
  </data>
  <data name="CannotTimeOutBot" xml:space="preserve">
    <value>I cannot use time-outs on other bots! Try to set a mute role in settings</value>
  </data>
  <data name="SettingsEventNotificationRole" xml:space="preserve">
    <value>Role for event creation notifications</value>
  </data>
  <data name="SettingsEventNotificationChannel" xml:space="preserve">
    <value>Channel for event notifications</value>
  </data>
  <data name="SettingsEventStartedReceivers" xml:space="preserve">
    <value>Event start notifications receivers</value>
  </data>
  <data name="EventStarted" xml:space="preserve">
    <value>Event "{0}" started</value>
  </data>
  <data name="EventCancelled" xml:space="preserve">
    <value>Event "{0}" is cancelled!</value>
  </data>
  <data name="EventCompleted" xml:space="preserve">
    <value>Event "{0}" has completed!</value>
  </data>
  <data name="MessagesCleared" xml:space="preserve">
    <value>Cleared {0} messages</value>
  </data>
  <data name="SettingsNothingChanged" xml:space="preserve">
    <value>Nothing changed! `{0}` is already set to {1}</value>
  </data>
  <data name="SettingNotDefined" xml:space="preserve">
    <value>Not specified</value>
  </data>
  <data name="MissingUser" xml:space="preserve">
    <value>You need to specify a user!</value>
  </data>
  <data name="UserCannotBanMembers" xml:space="preserve">
    <value>You cannot ban users from this guild!</value>
  </data>
  <data name="UserCannotManageMessages" xml:space="preserve">
    <value>You cannot manage messages in this guild!</value>
  </data>
  <data name="UserCannotKickMembers" xml:space="preserve">
    <value>You cannot kick members from this guild!</value>
  </data>
    <data name="UserCannotMuteMembers" xml:space="preserve">
    <value>You cannot mute members in this guild!</value>
  </data>
    <data name="UserCannotUnmuteMembers" xml:space="preserve">
    <value>You cannot unmute members in this guild!</value>
  </data>
  <data name="UserCannotManageGuild" xml:space="preserve">
    <value>You cannot manage this guild!</value>
  </data>
  <data name="BotCannotBanMembers" xml:space="preserve">
    <value>I cannot ban users from this guild!</value>
  </data>
  <data name="BotCannotManageMessages" xml:space="preserve">
    <value>I cannot manage messages in this guild!</value>
  </data>
  <data name="BotCannotKickMembers" xml:space="preserve">
    <value>I cannot kick members from this guild!</value>
  </data>
  <data name="BotCannotModerateMembers" xml:space="preserve">
    <value>I cannot moderate members in this guild!</value>
  </data>
  <data name="BotCannotManageGuild" xml:space="preserve">
    <value>I cannot manage this guild!</value>
  </data>
  <data name="UserCannotBanOwner" xml:space="preserve">
    <value>You cannot ban the owner of this guild!</value>
  </data>
  <data name="UserCannotBanThemselves" xml:space="preserve">
    <value>You cannot ban yourself!</value>
  </data>
  <data name="UserCannotBanBot" xml:space="preserve">
    <value>You cannot ban me!</value>
  </data>
  <data name="BotCannotBanTarget" xml:space="preserve">
    <value>I cannot ban this user!</value>
  </data>
  <data name="UserCannotBanTarget" xml:space="preserve">
    <value>You cannot ban this user!</value>
  </data>
  <data name="UserCannotKickOwner" xml:space="preserve">
    <value>You cannot kick the owner of this guild!</value>
  </data>
  <data name="UserCannotKickThemselves" xml:space="preserve">
    <value>You cannot kick yourself!</value>
  </data>
  <data name="UserCannotKickBot" xml:space="preserve">
    <value>You cannot kick me!</value>
  </data>
  <data name="BotCannotKickTarget" xml:space="preserve">
    <value>I cannot kick this member!</value>
  </data>
  <data name="UserCannotKickTarget" xml:space="preserve">
    <value>You cannot kick this member!</value>
  </data>
  <data name="UserCannotMuteOwner" xml:space="preserve">
    <value>You cannot mute the owner of this guild!</value>
  </data>
  <data name="UserCannotMuteThemselves" xml:space="preserve">
    <value>You cannot mute yourself!</value>
  </data>
  <data name="UserCannotMuteBot" xml:space="preserve">
    <value>You cannot mute me!</value>
  </data>
  <data name="BotCannotMuteTarget" xml:space="preserve">
    <value>I cannot mute this member!</value>
  </data>
  <data name="UserCannotMuteTarget" xml:space="preserve">
    <value>You cannot mute this member!</value>
  </data>
  <data name="UserCannotUnmuteOwner" xml:space="preserve">
    <value>You don't need to unmute the owner of this guild!</value>
  </data>
  <data name="UserCannotUnmuteThemselves" xml:space="preserve">
    <value>You are muted!</value>
  </data>
  <data name="UserCannotUnmuteBot" xml:space="preserve">
    <value>...</value>
  </data>
  <data name="BotCannotUnmuteTarget" xml:space="preserve">
    <value>I cannot unmute this member!</value>
  </data>
  <data name="UserCannotUnmuteTarget" xml:space="preserve">
    <value>You cannot unmute this user!</value>
  </data>
  <data name="EventEarlyNotification" xml:space="preserve">
    <value>Event "{0}" will start {1}!</value>
  </data>
  <data name="SettingsEventEarlyNotificationOffset" xml:space="preserve">
    <value>Early event start notification offset</value>
  </data>
  <data name="UserNotFound" xml:space="preserve">
    <value>I could not find this user in any guild I'm a member of! Check if the ID is correct and that the user was on this server no longer than 30 days ago</value>
  </data>
  <data name="SettingsDefaultRole" xml:space="preserve">
    <value>Default role</value>
  </data>
  <data name="SettingsPublicFeedbackChannel" xml:space="preserve">
    <value>Channel for public notifications</value>
  </data>
  <data name="SettingsPrivateFeedbackChannel" xml:space="preserve">
    <value>Channel for private notifications</value>
  </data>
  <data name="SettingsReturnRolesOnRejoin" xml:space="preserve">
    <value>Return roles on rejoin</value>
  </data>
  <data name="SettingsAutoStartEvents" xml:space="preserve">
    <value>Automatically start scheduled events</value>
  </data>
  <data name="IssuedBy" xml:space="preserve">
    <value>Issued by</value>
  </data>
  <data name="EventCreatedTitle" xml:space="preserve">
    <value>{0} has created a new event:</value>
  </data>
  <data name="DescriptionLocalEventCreated" xml:space="preserve">
    <value>The event will start at {0} in {1}</value>
  </data>
  <data name="DescriptionExternalEventCreated" xml:space="preserve">
    <value>The event will start at {0} until {1} in {2}</value>
  </data>
  <data name="ButtonOpenEventInfo" xml:space="preserve">
      <value>Open Event Info</value>
  </data>
  <data name="EventDuration" xml:space="preserve">
    <value>The event has lasted for `{0}`</value>
  </data>
  <data name="DescriptionLocalEventStarted" xml:space="preserve">
    <value>The event is happening at {0}</value>
  </data>
  <data name="DescriptionExternalEventStarted" xml:space="preserve">
    <value>The event is happening at {0} until {1}</value>
  </data>
  <data name="UserAlreadyBanned" xml:space="preserve">
    <value>This user is already banned!</value>
  </data>
  <data name="UserUnbanned" xml:space="preserve">
    <value>{0} was unbanned</value>
  </data>
  <data name="UserMuted" xml:space="preserve">
    <value>{0} was muted</value>
  </data>
  <data name="UserUnmuted" xml:space="preserve">
    <value>{0} was unmuted</value>
  </data>
  <data name="UserNotMuted" xml:space="preserve">
    <value>This member is not muted!</value>
  </data>
  <data name="UserNotFoundShort" xml:space="preserve">
    <value>I could not find this user!</value>
  </data>
  <data name="UserKicked" xml:space="preserve">
    <value>{0} was kicked</value>
  </data>
  <data name="DescriptionActionReason" xml:space="preserve">
    <value>Reason: {0}</value>
  </data>
  <data name="DescriptionActionExpiresAt" xml:space="preserve">
    <value>Expires at: {0}</value>
  </data>
  <data name="UserAlreadyMuted" xml:space="preserve">
    <value>This user is already muted!</value>
  </data>
  <data name="MessageFrom" xml:space="preserve">
    <value>From {0}:</value>
  </data>
  <data name="AboutTitleDevelopers" xml:space="preserve">
    <value>Developers:</value>
  </data>
  <data name="ButtonOpenRepository" xml:space="preserve">
    <value>Octobot's source code</value>
  </data>
  <data name="AboutBot" xml:space="preserve">
      <value>About {0}</value>
  </data>
  <data name="AboutDeveloper@mctaylors" xml:space="preserve">
    <value>developer &amp; designer, Octobot's Wiki creator</value>
  </data>
  <data name="AboutDeveloper@Octol1ttle" xml:space="preserve">
    <value>main developer</value>
  </data>
  <data name="AboutDeveloper@neroduckale" xml:space="preserve">
    <value>developer</value>
  </data>
  <data name="ReminderCreated" xml:space="preserve">
    <value>Reminder for {0} created</value>
  </data>
  <data name="Reminder" xml:space="preserve">
    <value>Reminder for {0}</value>
  </data>
  <data name="DescriptionReminder" xml:space="preserve">
    <value>You asked me to remind you {0}</value>
  </data>
  <data name="SettingsListTitle" xml:space="preserve">
    <value>Octobot's Settings</value>
  </data>
  <data name="SettingSuccessfullyChanged" xml:space="preserve">
    <value>Setting successfully changed</value>
  </data>
  <data name="SettingNotChanged" xml:space="preserve">
    <value>Setting not changed</value>
  </data>
  <data name="SettingIsNow" xml:space="preserve">
    <value>is now</value>
  </data>
  <data name="SettingsRenameHoistedUsers" xml:space="preserve">
    <value>Rename members who attempt to hoist themselves</value>
  </data>
  <data name="Page" xml:space="preserve">
    <value>Page</value>
  </data>
  <data name="PageNotFound" xml:space="preserve">
    <value>Page not found!</value>
  </data>
  <data name="PagesAllowed" xml:space="preserve">
    <value>There are {0} total pages</value>
  </data>
  <data name="Next" xml:space="preserve">
    <value>Next</value>
  </data>
  <data name="Previous" xml:space="preserve">
    <value>Previous</value>
  </data>
  <data name="ReminderList" xml:space="preserve">
    <value>{0}'s reminders</value>
  </data>
  <data name="InvalidReminderPosition" xml:space="preserve">
      <value>There's no reminder in this position!</value>
  </data>
  <data name="ReminderDeleted" xml:space="preserve">
    <value>Reminder deleted</value>
  </data>
  <data name="NoRemindersFound" xml:space="preserve">
    <value>You don't have any reminders created!</value>
  </data>
  <data name="SingleSettingReset" xml:space="preserve">
    <value>Setting {0} reset</value>
  </data>
  <data name="AllSettingsReset" xml:space="preserve">
    <value>All settings have been reset</value>
  </data>
  <data name="DescriptionActionJumpToMessage" xml:space="preserve">
    <value>Jump to message: {0}</value>
  </data>
  <data name="DescriptionActionJumpToChannel" xml:space="preserve">
    <value>Jump to channel: {0}</value>
  </data>
  <data name="ReminderPosition" xml:space="preserve">
      <value>Position in list: {0}</value>
  </data>
  <data name="ReminderTime" xml:space="preserve">
      <value>Reminder send time: {0}</value>
  </data>
  <data name="ReminderText" xml:space="preserve">
    <value>Reminder text: {0}</value>
  </data>
  <data name="UserInfoDisplayName" xml:space="preserve">
    <value>Display name</value>
  </data>
  <data name="InformationAbout" xml:space="preserve">
    <value>Information about {0}</value>
  </data>
  <data name="UserInfoMuted" xml:space="preserve">
    <value>Muted</value>
  </data>
  <data name="UserInfoDiscordUserSince" xml:space="preserve">
    <value>Discord user since</value>
  </data>
  <data name="UserInfoBanned" xml:space="preserve">
    <value>Banned</value>
  </data>
  <data name="UserInfoPunishments" xml:space="preserve">
    <value>Punishments</value>
  </data>
  <data name="UserInfoBannedPermanently" xml:space="preserve">
    <value>Banned permanently</value>
  </data>
  <data name="UserInfoNotOnGuild" xml:space="preserve">
    <value>Not in the guild</value>
  </data>
  <data name="UserInfoMutedByTimeout" xml:space="preserve">
    <value>Muted by timeout</value>
  </data>
  <data name="UserInfoMutedByMuteRole" xml:space="preserve">
    <value>Muted by mute role</value>
  </data>
  <data name="UserInfoGuildMemberSince" xml:space="preserve">
    <value>Guild member since</value>
  </data>
  <data name="UserInfoGuildNickname" xml:space="preserve">
    <value>Nickname</value>
  </data>
  <data name="UserInfoGuildRoles" xml:space="preserve">
    <value>Roles</value>
  </data>
  <data name="UserInfoGuildMemberPremiumSince" xml:space="preserve">
    <value>Nitro booster since</value>
  </data>
  <data name="RandomTitle" xml:space="preserve">
      <value>Random number for {0} is:</value>
  </data>
  <data name="RandomMinMaxSame" xml:space="preserve">
      <value>Isn't it obvious?</value>
  </data>
  <data name="RandomMin" xml:space="preserve">
      <value>Minimum number: {0}</value>
  </data>
  <data name="RandomMax" xml:space="preserve">
      <value>Maximum number: {0}</value>
  </data>
  <data name="Default" xml:space="preserve">
      <value>(default)</value>
  </data>
  <data name="TimestampTitle" xml:space="preserve">
      <value>Timestamp for {0}:</value>
  </data>
  <data name="TimestampOffset" xml:space="preserve">
      <value>Offset: {0}</value>
  </data>
  <data name="GuildInfoDescription" xml:space="preserve">
      <value>Guild description</value>
  </data>
  <data name="GuildInfoCreatedAt" xml:space="preserve">
      <value>Creation date</value>
  </data>
  <data name="GuildInfoOwner" xml:space="preserve">
      <value>Guild owner</value>
  </data>
  <data name="GuildInfoServerBoost" xml:space="preserve">
      <value>Server Boost</value>
  </data>
  <data name="GuildInfoBoostTier" xml:space="preserve">
      <value>Boost level</value>
  </data>
  <data name="GuildInfoBoostCount" xml:space="preserve">
      <value>Boost count</value>
  </data>
  <data name="NoMessagesToClear" xml:space="preserve">
      <value>There are no messages matching your filter!</value>
  </data>
  <data name="MessagesClearedFiltered" xml:space="preserve">
      <value>Cleared {0} messages from {1}</value>
  </data>
  <data name="DataLoadFailedTitle" xml:space="preserve">
      <value>An error occurred during guild data load.</value>
  </data>
  <data name="DataLoadFailedDescription" xml:space="preserve">
      <value>This will lead to unexpected behavior. Data will no longer be saved</value>
  </data>
  <data name="CommandExecutionFailed" xml:space="preserve">
      <value>An error occurred during command execution, try again later.</value>
  </data>
  <data name="ContactDevelopers" xml:space="preserve">
      <value>Contact the developers if the problem occurs again.</value>
  </data>
  <data name="ButtonReportIssue" xml:space="preserve">
      <value>Report an issue</value>
  </data>
  <data name="DefaultLeaveMessage" xml:space="preserve">
      <value>See you soon, {0}!</value>
  </data>
  <data name="SettingsLeaveMessage" xml:space="preserve">
      <value>Leave message</value>
  </data>
  <data name="InvalidTimeSpan" xml:space="preserve">
      <value>Time specified incorrectly!</value>
  </data>
  <data name="UserInfoKicked" xml:space="preserve">
      <value>Kicked</value>
  </data>
  <data name="ReminderEdited" xml:space="preserve">
      <value>Reminder edited</value>
  </data>
  <data name="EightBallPositive1" xml:space="preserve">
      <value>It is certain</value>
  </data>
  <data name="EightBallPositive2" xml:space="preserve">
      <value>It is decidedly so</value>
  </data>
  <data name="EightBallPositive3" xml:space="preserve">
      <value>Without a doubt</value>
  </data>
  <data name="EightBallPositive4" xml:space="preserve">
      <value>Yes — definitely</value>
  </data>
  <data name="EightBallPositive5" xml:space="preserve">
      <value>You may rely on it</value>
  </data>
  <data name="EightBallQuestionable1" xml:space="preserve">
      <value>As I see it, yes</value>
  </data>
  <data name="EightBallQuestionable2" xml:space="preserve">
      <value>Most likely</value>
  </data>
  <data name="EightBallQuestionable3" xml:space="preserve">
      <value>Outlook good</value>
  </data>
  <data name="EightBallQuestionable4" xml:space="preserve">
      <value>Signs point to yes</value>
  </data>
  <data name="EightBallQuestionable5" xml:space="preserve">
      <value>Yes</value>
  </data>
  <data name="EightBallNeutral1" xml:space="preserve">
      <value>Reply hazy, try again</value>
  </data>
  <data name="EightBallNeutral2" xml:space="preserve">
      <value>Ask again later</value>
  </data>
  <data name="EightBallNeutral3" xml:space="preserve">
      <value>Better not tell you now</value>
  </data>
  <data name="EightBallNeutral4" xml:space="preserve">
      <value>Cannot predict now</value>
  </data>
  <data name="EightBallNeutral5" xml:space="preserve">
      <value>Concentrate and ask again</value>
  </data>
  <data name="EightBallNegative1" xml:space="preserve">
      <value>Don’t count on it</value>
  </data>
  <data name="EightBallNegative2" xml:space="preserve">
      <value>My reply is no</value>
  </data>
  <data name="EightBallNegative3" xml:space="preserve">
      <value>My sources say no</value>
  </data>
  <data name="EightBallNegative4" xml:space="preserve">
      <value>Outlook not so good</value>
  </data>
  <data name="EightBallNegative5" xml:space="preserve">
      <value>Very doubtful</value>
  </data>
  <data name="TimeSpanExample" xml:space="preserve">
      <value>Example of a valid input: `1h30m`</value>
  </data>
  <data name="Version" xml:space="preserve">
      <value>Version: {0}</value>
  </data>
  <data name="SettingsWelcomeMessagesChannel" xml:space="preserve">
      <value>Welcome messages channel</value>
  </data>
  <data name="ButtonDirty" xml:space="preserve">
      <value>Can't report an issue in the development version</value>
  </data>
  <data name="ButtonOpenWiki" xml:space="preserve">
      <value>Open Octobot's Wiki</value>
  </data>
<<<<<<< HEAD
  <data name="UserWarned" xml:space="preserve">
      <value>{0} received a warning</value>
  </data>
  <data name="UserWarnsRemoved" xml:space="preserve">
      <value>{0} no longer has warnings</value>
  </data>
  <data name="YouHaveBeenWarned" xml:space="preserve">
      <value>You have been warned</value>
  </data>
  <data name="YourWarningsHaveBeenRevoked" xml:space="preserve">
      <value>Your warnings have been revoked</value>
  </data>
  <data name="DescriptionActionWarns" xml:space="preserve">
      <value>Warns: {0}</value>
  </data>
  <data name="UserHasNoWarnings" xml:space="preserve">
      <value>This user has no warnings!</value>
  </data>
  <data name="ReceivedTooManyWarnings" xml:space="preserve">
      <value>Received too many warnings</value>
  </data>
  <data name="SettingsWarnPunishment" xml:space="preserve">
      <value>Punishment type for warnings</value>
  </data>
  <data name="SettingsWarnThreshold" xml:space="preserve">
      <value>Warnings threshold</value>
  </data>
  <data name="SettingsWarnPunishmentDuration" xml:space="preserve">
      <value>Punishment duration for warnings</value>
  </data>
  <data name="ListWarnTitle" xml:space="preserve">
      <value>Here's your warnings, {0}:</value>
  </data>
  <data name="YouHaveNoWarnings" xml:space="preserve">
      <value>You have no warnings!</value>
  </data>
  <data name="ReceivedOn" xml:space="preserve">
      <value>Received on {0}</value>
  </data>
  <data name="UserWarnRemoved" xml:space="preserve">
      <value>Warning #{0} has been removed from {1}</value>
  </data>
  <data name="YourWarningHasBeenRevoked" xml:space="preserve">
      <value>Your warning has been revoked</value>
  </data>
  <data name="WrongWarningNumberSelected" xml:space="preserve">
      <value>Wrong warning number selected!</value>
  </data>
  <data name="UserCannotWarnBot" xml:space="preserve">
      <value>You cannot warn me!</value>
  </data>
  <data name="UserCannotWarnOwner" xml:space="preserve">
      <value>You cannot warn the owner of this guild!</value>
  </data>
  <data name="UserCannotWarnTarget" xml:space="preserve">
      <value>You cannot warn this member!</value>
  </data>
  <data name="UserCannotWarnThemselves" xml:space="preserve">
      <value>You cannot warn yourself!</value>
  </data>
  <data name="UserCannotUnwarnBot" xml:space="preserve">
      <value>You cannot unwarn me!</value>
  </data>
  <data name="UserCannotUnwarnOwner" xml:space="preserve">
      <value>You cannot unwarn the owner of this guild!</value>
  </data>
  <data name="UserCannotUnwarnTarget" xml:space="preserve">
      <value>You cannot unwarn this member!</value>
  </data>
  <data name="UserCannotUnwarnThemselves" xml:space="preserve">
      <value>You cannot unwarn yourself!</value>
  </data>
  <data name="BotCannotWarnMembers" xml:space="preserve">
      <value>I cannot warn members from this guild!</value>
  </data>
  <data name="BotCannotWarnTarget" xml:space="preserve">
      <value>I cannot warn this member!</value>
  </data>
  <data name="BotCannotUnwarnTarget" xml:space="preserve">
      <value>I cannot unwarn this member!</value>
=======
    <data name="SettingsModeratorRole" xml:space="preserve">
      <value>Moderator role</value>
>>>>>>> cccc4d62
  </data>
</root><|MERGE_RESOLUTION|>--- conflicted
+++ resolved
@@ -678,7 +678,9 @@
   <data name="ButtonOpenWiki" xml:space="preserve">
       <value>Open Octobot's Wiki</value>
   </data>
-<<<<<<< HEAD
+    <data name="SettingsModeratorRole" xml:space="preserve">
+      <value>Moderator role</value>
+  </data>
   <data name="UserWarned" xml:space="preserve">
       <value>{0} received a warning</value>
   </data>
@@ -759,9 +761,5 @@
   </data>
   <data name="BotCannotUnwarnTarget" xml:space="preserve">
       <value>I cannot unwarn this member!</value>
-=======
-    <data name="SettingsModeratorRole" xml:space="preserve">
-      <value>Moderator role</value>
->>>>>>> cccc4d62
   </data>
 </root>