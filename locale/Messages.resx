﻿<?xml version="1.0" encoding="utf-8"?>
<root>
  <!--
            Microsoft ResX Schema

            Version 2.0

            The primary goals of this format is to allow a simple XML format
            that is mostly human readable. The generation and parsing of the
            various data types are done through the TypeConverter classes
            associated with the data types.

            Example:

            ... ado.net/XML headers & schema ...
            <resheader name="resmimetype">text/microsoft-resx</resheader><resheader name="version">2.0</resheader><resheader name="reader">System.Resources.ResXResourceReader, System.Windows.Forms, ...</resheader><resheader name="writer">System.Resources.ResXResourceWriter, System.Windows.Forms, ...</resheader><data name="Name1"><value>this is my long string</value><comment>this is a comment</comment></data><data name="Color1" type="System.Drawing.Color, System.Drawing">Blue</data><data name="Bitmap1" mimetype="application/x-microsoft.net.object.binary.base64"><value>[base64 mime encoded serialized .NET Framework object]</value></data><data name="Icon1" type="System.Drawing.Icon, System.Drawing" mimetype="application/x-microsoft.net.object.bytearray.base64"><value>[base64 mime encoded string representing a byte array form of the .NET Framework object]</value><comment>This is a comment</comment></data>

            There are any number of "resheader" rows that contain simple
            name/value pairs.

            Each data row contains a name, and value. The row also contains a
            type or mimetype. Type corresponds to a .NET class that support
            text/value conversion through the TypeConverter architecture.
            Classes that don't support this are serialized and stored with the
            mimetype set.

            The mimetype is used for serialized objects, and tells the
            ResXResourceReader how to depersist the object. This is currently not
            extensible. For a given mimetype the value must be set accordingly:

            Note - application/x-microsoft.net.object.binary.base64 is the format
            that the ResXResourceWriter will generate, however the reader can
            read any of the formats listed below.

            mimetype: application/x-microsoft.net.object.binary.base64
            value   : The object must be serialized with
                    : System.Runtime.Serialization.Formatters.Binary.BinaryFormatter
                    : and then encoded with base64 encoding.

            mimetype: application/x-microsoft.net.object.soap.base64
            value   : The object must be serialized with
                    : System.Runtime.Serialization.Formatters.Soap.SoapFormatter
                    : and then encoded with base64 encoding.

            mimetype: application/x-microsoft.net.object.bytearray.base64
            value   : The object must be serialized into a byte array
                    : using a System.ComponentModel.TypeConverter
                    : and then encoded with base64 encoding.
            -->
  <xsd:schema xmlns:xsd="http://www.w3.org/2001/XMLSchema" xmlns:msdata="urn:schemas-microsoft-com:xml-msdata" id="root" xmlns="">
    <xsd:import namespace="http://www.w3.org/XML/1998/namespace" />
    <xsd:element name="root" msdata:IsDataSet="true">
      <xsd:complexType>
        <xsd:choice maxOccurs="unbounded">
          <xsd:element name="metadata">
            <xsd:complexType>
              <xsd:sequence>
                <xsd:element name="value" type="xsd:string" minOccurs="0" />
              </xsd:sequence>
              <xsd:attribute name="name" use="required" type="xsd:string" />
              <xsd:attribute name="type" type="xsd:string" />
              <xsd:attribute name="mimetype" type="xsd:string" />
              <xsd:attribute ref="xml:space" />
            </xsd:complexType>
          </xsd:element>
          <xsd:element name="assembly">
            <xsd:complexType>
              <xsd:attribute name="alias" type="xsd:string" />
              <xsd:attribute name="name" type="xsd:string" />
            </xsd:complexType>
          </xsd:element>
          <xsd:element name="data">
            <xsd:complexType>
              <xsd:sequence>
                <xsd:element name="value" type="xsd:string" minOccurs="0" msdata:Ordinal="1" />
                <xsd:element name="comment" type="xsd:string" minOccurs="0" msdata:Ordinal="2" />
              </xsd:sequence>
              <xsd:attribute name="name" type="xsd:string" use="required" msdata:Ordinal="1" />
              <xsd:attribute name="type" type="xsd:string" msdata:Ordinal="3" />
              <xsd:attribute name="mimetype" type="xsd:string" msdata:Ordinal="4" />
              <xsd:attribute ref="xml:space" />
            </xsd:complexType>
          </xsd:element>
          <xsd:element name="resheader">
            <xsd:complexType>
              <xsd:sequence>
                <xsd:element name="value" type="xsd:string" minOccurs="0" msdata:Ordinal="1" />
              </xsd:sequence>
              <xsd:attribute name="name" type="xsd:string" use="required" />
            </xsd:complexType>
          </xsd:element>
        </xsd:choice>
      </xsd:complexType>
    </xsd:element>
  </xsd:schema>
  <resheader name="resmimetype">
    <value>text/microsoft-resx</value>
  </resheader>
  <resheader name="version">
    <value>2.0</value>
  </resheader>
  <resheader name="reader">
    <value>System.Resources.ResXResourceReader, System.Windows.Forms, Version=4.0.0.0, Culture=neutral, PublicKeyToken=b77a5c561934e089 </value>
  </resheader>
  <resheader name="writer">
    <value>System.Resources.ResXResourceWriter, System.Windows.Forms, Version=4.0.0.0, Culture=neutral, PublicKeyToken=b77a5c561934e089 </value>
  </resheader>
  <data name="Ready" xml:space="preserve">
    <value>I'm ready!</value>
  </data>
  <data name="CachedMessageDeleted" xml:space="preserve">
    <value>Deleted message by {0}:</value>
  </data>
  <data name="CachedMessageEdited" xml:space="preserve">
    <value>Edited message by {0}:</value>
  </data>
  <data name="DefaultWelcomeMessage" xml:space="preserve">
    <value>{0}, welcome to {1}</value>
  </data>
  <data name="Sound1" xml:space="preserve">
      <value>Veemo!</value>
  </data>
  <data name="Sound2" xml:space="preserve">
      <value>Woomy!</value>
  </data>
  <data name="Sound3" xml:space="preserve">
      <value>Ngyes!</value>
  </data>
  <data name="YouWereBanned" xml:space="preserve">
    <value>You were banned</value>
  </data>
  <data name="PunishmentExpired" xml:space="preserve">
    <value>Punishment expired</value>
  </data>
  <data name="YouWereKicked" xml:space="preserve">
    <value>You were kicked</value>
  </data>
  <data name="Milliseconds" xml:space="preserve">
    <value>ms</value>
  </data>
  <data name="ChannelNotSpecified" xml:space="preserve">
    <value>Not specified</value>
  </data>
  <data name="RoleNotSpecified" xml:space="preserve">
    <value>Not specified</value>
  </data>
  <data name="SettingsLanguage" xml:space="preserve">
    <value>Language</value>
  </data>
  <data name="SettingsPrefix" xml:space="preserve">
    <value>Prefix</value>
  </data>
  <data name="SettingsRemoveRolesOnMute" xml:space="preserve">
    <value>Remove roles on mute</value>
  </data>
  <data name="SettingsSendWelcomeMessages" xml:space="preserve">
    <value>Send welcome messages</value>
  </data>
  <data name="SettingsMuteRole" xml:space="preserve">
    <value>Mute role</value>
  </data>
  <data name="LanguageNotSupported" xml:space="preserve">
    <value>Language not supported!</value>
  </data>
  <data name="Yes" xml:space="preserve">
    <value>Yes</value>
  </data>
  <data name="No" xml:space="preserve">
    <value>No</value>
  </data>
  <data name="UserNotBanned" xml:space="preserve">
    <value>This user is not banned!</value>
  </data>
  <data name="MemberNotMuted" xml:space="preserve">
    <value>Member not muted!</value>
  </data>
  <data name="SettingsWelcomeMessage" xml:space="preserve">
    <value>Welcome message</value>
  </data>
  <data name="UserBanned" xml:space="preserve">
    <value>{0} was banned</value>
  </data>
  <data name="SettingsReceiveStartupMessages" xml:space="preserve">
    <value>Receive startup messages</value>
  </data>
  <data name="InvalidSettingValue" xml:space="preserve">
    <value>Invalid setting value specified!</value>
  </data>
  <data name="DurationRequiredForTimeOuts" xml:space="preserve">
    <value>I cannot mute someone for more than 28 days using timeouts! Either specify a duration shorter than 28 days, or set a mute role in settings</value>
  </data>
  <data name="CannotTimeOutBot" xml:space="preserve">
    <value>I cannot use time-outs on other bots! Try to set a mute role in settings</value>
  </data>
  <data name="SettingsEventNotificationRole" xml:space="preserve">
    <value>Role for event creation notifications</value>
  </data>
  <data name="SettingsEventNotificationChannel" xml:space="preserve">
    <value>Channel for event notifications</value>
  </data>
  <data name="SettingsEventStartedReceivers" xml:space="preserve">
    <value>Event start notifications receivers</value>
  </data>
  <data name="EventStarted" xml:space="preserve">
    <value>Event "{0}" started</value>
  </data>
  <data name="EventCancelled" xml:space="preserve">
    <value>Event "{0}" is cancelled!</value>
  </data>
  <data name="EventCompleted" xml:space="preserve">
    <value>Event "{0}" has completed!</value>
  </data>
  <data name="MessagesCleared" xml:space="preserve">
    <value>Cleared {0} messages</value>
  </data>
  <data name="SettingsNothingChanged" xml:space="preserve">
    <value>Nothing changed! `{0}` is already set to {1}</value>
  </data>
  <data name="SettingNotDefined" xml:space="preserve">
    <value>Not specified</value>
  </data>
  <data name="MissingUser" xml:space="preserve">
    <value>You need to specify a user!</value>
  </data>
  <data name="UserCannotBanMembers" xml:space="preserve">
    <value>You cannot ban users from this guild!</value>
  </data>
  <data name="UserCannotManageMessages" xml:space="preserve">
    <value>You cannot manage messages in this guild!</value>
  </data>
  <data name="UserCannotKickMembers" xml:space="preserve">
    <value>You cannot kick members from this guild!</value>
  </data>
  <data name="UserCannotModerateMembers" xml:space="preserve">
    <value>You cannot moderate members in this guild!</value>
  </data>
  <data name="UserCannotManageGuild" xml:space="preserve">
    <value>You cannot manage this guild!</value>
  </data>
  <data name="BotCannotBanMembers" xml:space="preserve">
    <value>I cannot ban users from this guild!</value>
  </data>
  <data name="BotCannotManageMessages" xml:space="preserve">
    <value>I cannot manage messages in this guild!</value>
  </data>
  <data name="BotCannotKickMembers" xml:space="preserve">
    <value>I cannot kick members from this guild!</value>
  </data>
  <data name="BotCannotModerateMembers" xml:space="preserve">
    <value>I cannot moderate members in this guild!</value>
  </data>
  <data name="BotCannotManageGuild" xml:space="preserve">
    <value>I cannot manage this guild!</value>
  </data>
  <data name="UserCannotBanOwner" xml:space="preserve">
    <value>You cannot ban the owner of this guild!</value>
  </data>
  <data name="UserCannotBanThemselves" xml:space="preserve">
    <value>You cannot ban yourself!</value>
  </data>
  <data name="UserCannotBanBot" xml:space="preserve">
    <value>You cannot ban me!</value>
  </data>
  <data name="BotCannotBanTarget" xml:space="preserve">
    <value>I cannot ban this user!</value>
  </data>
  <data name="UserCannotBanTarget" xml:space="preserve">
    <value>You cannot ban this user!</value>
  </data>
  <data name="UserCannotKickOwner" xml:space="preserve">
    <value>You cannot kick the owner of this guild!</value>
  </data>
  <data name="UserCannotKickThemselves" xml:space="preserve">
    <value>You cannot kick yourself!</value>
  </data>
  <data name="UserCannotKickBot" xml:space="preserve">
    <value>You cannot kick me!</value>
  </data>
  <data name="BotCannotKickTarget" xml:space="preserve">
    <value>I cannot kick this member!</value>
  </data>
  <data name="UserCannotKickTarget" xml:space="preserve">
    <value>You cannot kick this member!</value>
  </data>
  <data name="UserCannotMuteOwner" xml:space="preserve">
    <value>You cannot mute the owner of this guild!</value>
  </data>
  <data name="UserCannotMuteThemselves" xml:space="preserve">
    <value>You cannot mute yourself!</value>
  </data>
  <data name="UserCannotMuteBot" xml:space="preserve">
    <value>You cannot mute me!</value>
  </data>
  <data name="BotCannotMuteTarget" xml:space="preserve">
    <value>I cannot mute this member!</value>
  </data>
  <data name="UserCannotMuteTarget" xml:space="preserve">
    <value>You cannot mute this member!</value>
  </data>
  <data name="UserCannotUnmuteOwner" xml:space="preserve">
    <value>You don't need to unmute the owner of this guild!</value>
  </data>
  <data name="UserCannotUnmuteThemselves" xml:space="preserve">
    <value>You are muted!</value>
  </data>
  <data name="UserCannotUnmuteBot" xml:space="preserve">
    <value>...</value>
  </data>
  <data name="BotCannotUnmuteTarget" xml:space="preserve">
    <value>I cannot unmute this member!</value>
  </data>
  <data name="UserCannotUnmuteTarget" xml:space="preserve">
    <value>You cannot unmute this user!</value>
  </data>
  <data name="EventEarlyNotification" xml:space="preserve">
    <value>Event "{0}" will start {1}!</value>
  </data>
  <data name="SettingsEventEarlyNotificationOffset" xml:space="preserve">
    <value>Early event start notification offset</value>
  </data>
  <data name="UserNotFound" xml:space="preserve">
    <value>I could not find this user in any guild I'm a member of! Check if the ID is correct and that the user was on this server no longer than 30 days ago</value>
  </data>
  <data name="SettingsDefaultRole" xml:space="preserve">
    <value>Default role</value>
  </data>
  <data name="SettingsPublicFeedbackChannel" xml:space="preserve">
    <value>Channel for public notifications</value>
  </data>
  <data name="SettingsPrivateFeedbackChannel" xml:space="preserve">
    <value>Channel for private notifications</value>
  </data>
  <data name="SettingsReturnRolesOnRejoin" xml:space="preserve">
    <value>Return roles on rejoin</value>
  </data>
  <data name="SettingsAutoStartEvents" xml:space="preserve">
    <value>Automatically start scheduled events</value>
  </data>
  <data name="IssuedBy" xml:space="preserve">
    <value>Issued by</value>
  </data>
  <data name="EventCreatedTitle" xml:space="preserve">
    <value>{0} has created a new event:</value>
  </data>
  <data name="DescriptionLocalEventCreated" xml:space="preserve">
    <value>The event will start at {0} in {1}</value>
  </data>
  <data name="DescriptionExternalEventCreated" xml:space="preserve">
    <value>The event will start at {0} until {1} in {2}</value>
  </data>
  <data name="ButtonOpenEventInfo" xml:space="preserve">
      <value>Open Event Info</value>
  </data>
  <data name="EventDuration" xml:space="preserve">
    <value>The event has lasted for `{0}`</value>
  </data>
  <data name="DescriptionLocalEventStarted" xml:space="preserve">
    <value>The event is happening at {0}</value>
  </data>
  <data name="DescriptionExternalEventStarted" xml:space="preserve">
    <value>The event is happening at {0} until {1}</value>
  </data>
  <data name="UserAlreadyBanned" xml:space="preserve">
    <value>This user is already banned!</value>
  </data>
  <data name="UserUnbanned" xml:space="preserve">
    <value>{0} was unbanned</value>
  </data>
  <data name="UserMuted" xml:space="preserve">
    <value>{0} was muted</value>
  </data>
  <data name="UserUnmuted" xml:space="preserve">
    <value>{0} was unmuted</value>
  </data>
  <data name="UserNotMuted" xml:space="preserve">
    <value>This member is not muted!</value>
  </data>
  <data name="UserNotFoundShort" xml:space="preserve">
    <value>I could not find this user!</value>
  </data>
  <data name="UserKicked" xml:space="preserve">
    <value>{0} was kicked</value>
  </data>
  <data name="DescriptionActionReason" xml:space="preserve">
    <value>Reason: {0}</value>
  </data>
  <data name="DescriptionActionExpiresAt" xml:space="preserve">
    <value>Expires at: {0}</value>
  </data>
  <data name="UserAlreadyMuted" xml:space="preserve">
    <value>This user is already muted!</value>
  </data>
  <data name="MessageFrom" xml:space="preserve">
    <value>From {0}:</value>
  </data>
  <data name="AboutTitleDevelopers" xml:space="preserve">
    <value>Developers:</value>
  </data>
  <data name="ButtonOpenRepository" xml:space="preserve">
    <value>Octobot's source code</value>
  </data>
  <data name="AboutBot" xml:space="preserve">
      <value>About {0}</value>
  </data>
  <data name="AboutDeveloper@mctaylors" xml:space="preserve">
    <value>developer &amp; designer, Octobot's Wiki creator</value>
  </data>
  <data name="AboutDeveloper@Octol1ttle" xml:space="preserve">
    <value>main developer</value>
  </data>
  <data name="AboutDeveloper@neroduckale" xml:space="preserve">
    <value>developer</value>
  </data>
  <data name="ReminderCreated" xml:space="preserve">
    <value>Reminder for {0} created</value>
  </data>
  <data name="Reminder" xml:space="preserve">
    <value>Reminder for {0}</value>
  </data>
  <data name="DescriptionReminder" xml:space="preserve">
    <value>You asked me to remind you {0}</value>
  </data>
  <data name="SettingsListTitle" xml:space="preserve">
    <value>Octobot's Settings</value>
  </data>
  <data name="SettingSuccessfullyChanged" xml:space="preserve">
    <value>Setting successfully changed</value>
  </data>
  <data name="SettingNotChanged" xml:space="preserve">
    <value>Setting not changed</value>
  </data>
  <data name="SettingIsNow" xml:space="preserve">
    <value>is now</value>
  </data>
  <data name="SettingsRenameHoistedUsers" xml:space="preserve">
    <value>Rename members who attempt to hoist themselves</value>
  </data>
  <data name="Page" xml:space="preserve">
    <value>Page</value>
  </data>
  <data name="PageNotFound" xml:space="preserve">
    <value>Page not found!</value>
  </data>
  <data name="PagesAllowed" xml:space="preserve">
    <value>There are {0} total pages</value>
  </data>
  <data name="Next" xml:space="preserve">
    <value>Next</value>
  </data>
  <data name="Previous" xml:space="preserve">
    <value>Previous</value>
  </data>
  <data name="ReminderList" xml:space="preserve">
    <value>{0}'s reminders</value>
  </data>
  <data name="InvalidReminderPosition" xml:space="preserve">
      <value>There's no reminder in this position!</value>
  </data>
  <data name="ReminderDeleted" xml:space="preserve">
    <value>Reminder deleted</value>
  </data>
  <data name="NoRemindersFound" xml:space="preserve">
    <value>You don't have any reminders created!</value>
  </data>
  <data name="SingleSettingReset" xml:space="preserve">
    <value>Setting {0} reset</value>
  </data>
  <data name="AllSettingsReset" xml:space="preserve">
    <value>All settings have been reset</value>
  </data>
  <data name="DescriptionActionJumpToMessage" xml:space="preserve">
    <value>Jump to message: {0}</value>
  </data>
  <data name="DescriptionActionJumpToChannel" xml:space="preserve">
    <value>Jump to channel: {0}</value>
  </data>
  <data name="ReminderPosition" xml:space="preserve">
      <value>Position in list: {0}</value>
  </data>
  <data name="ReminderTime" xml:space="preserve">
      <value>Reminder send time: {0}</value>
  </data>
  <data name="ReminderText" xml:space="preserve">
    <value>Reminder text: {0}</value>
  </data>
  <data name="UserInfoDisplayName" xml:space="preserve">
    <value>Display name</value>
  </data>
  <data name="InformationAbout" xml:space="preserve">
    <value>Information about {0}</value>
  </data>
  <data name="UserInfoMuted" xml:space="preserve">
    <value>Muted</value>
  </data>
  <data name="UserInfoDiscordUserSince" xml:space="preserve">
    <value>Discord user since</value>
  </data>
  <data name="UserInfoBanned" xml:space="preserve">
    <value>Banned</value>
  </data>
  <data name="UserInfoPunishments" xml:space="preserve">
    <value>Punishments</value>
  </data>
  <data name="UserInfoBannedPermanently" xml:space="preserve">
    <value>Banned permanently</value>
  </data>
  <data name="UserInfoNotOnGuild" xml:space="preserve">
    <value>Not in the guild</value>
  </data>
  <data name="UserInfoMutedByTimeout" xml:space="preserve">
    <value>Muted by timeout</value>
  </data>
  <data name="UserInfoMutedByMuteRole" xml:space="preserve">
    <value>Muted by mute role</value>
  </data>
  <data name="UserInfoGuildMemberSince" xml:space="preserve">
    <value>Guild member since</value>
  </data>
  <data name="UserInfoGuildNickname" xml:space="preserve">
    <value>Nickname</value>
  </data>
  <data name="UserInfoGuildRoles" xml:space="preserve">
    <value>Roles</value>
  </data>
  <data name="UserInfoGuildMemberPremiumSince" xml:space="preserve">
    <value>Nitro booster since</value>
  </data>
  <data name="RandomTitle" xml:space="preserve">
      <value>Random number for {0} is:</value>
  </data>
  <data name="RandomMinMaxSame" xml:space="preserve">
      <value>Isn't it obvious?</value>
  </data>
  <data name="RandomMin" xml:space="preserve">
      <value>Minimum number: {0}</value>
  </data>
  <data name="RandomMax" xml:space="preserve">
      <value>Maximum number: {0}</value>
  </data>
  <data name="Default" xml:space="preserve">
      <value>(default)</value>
  </data>
  <data name="TimestampTitle" xml:space="preserve">
      <value>Timestamp for {0}:</value>
  </data>
  <data name="TimestampOffset" xml:space="preserve">
      <value>Offset: {0}</value>
  </data>
  <data name="GuildInfoDescription" xml:space="preserve">
      <value>Guild description</value>
  </data>
  <data name="GuildInfoCreatedAt" xml:space="preserve">
      <value>Creation date</value>
  </data>
  <data name="GuildInfoOwner" xml:space="preserve">
      <value>Guild owner</value>
  </data>
  <data name="GuildInfoServerBoost" xml:space="preserve">
      <value>Server Boost</value>
  </data>
  <data name="GuildInfoBoostTier" xml:space="preserve">
      <value>Boost level</value>
  </data>
  <data name="GuildInfoBoostCount" xml:space="preserve">
      <value>Boost count</value>
  </data>
  <data name="NoMessagesToClear" xml:space="preserve">
      <value>There are no messages matching your filter!</value>
  </data>
  <data name="MessagesClearedFiltered" xml:space="preserve">
      <value>Cleared {0} messages from {1}</value>
  </data>
  <data name="DataLoadFailedTitle" xml:space="preserve">
      <value>An error occurred during guild data load.</value>
  </data>
  <data name="DataLoadFailedDescription" xml:space="preserve">
      <value>This will lead to unexpected behavior. Data will no longer be saved</value>
  </data>
  <data name="CommandExecutionFailed" xml:space="preserve">
      <value>An error occurred during command execution, try again later.</value>
  </data>
  <data name="ContactDevelopers" xml:space="preserve">
      <value>Contact the developers if the problem occurs again.</value>
  </data>
  <data name="ButtonReportIssue" xml:space="preserve">
      <value>Report an issue</value>
  </data>
<<<<<<< HEAD
  <data name="DefaultLeaveMessage" xml:space="preserve">
      <value>See you soon, {0}!</value>
  </data>
  <data name="SettingsLeaveMessage" xml:space="preserve">
      <value>Leave message</value>
=======
  <data name="UserInfoKicked" xml:space="preserve">
      <value>Kicked</value>
>>>>>>> 285763d5
  </data>
</root><|MERGE_RESOLUTION|>--- conflicted
+++ resolved
@@ -584,16 +584,14 @@
   </data>
   <data name="ButtonReportIssue" xml:space="preserve">
       <value>Report an issue</value>
-  </data>
-<<<<<<< HEAD
+  </data
   <data name="DefaultLeaveMessage" xml:space="preserve">
       <value>See you soon, {0}!</value>
   </data>
   <data name="SettingsLeaveMessage" xml:space="preserve">
       <value>Leave message</value>
-=======
+  </data>
   <data name="UserInfoKicked" xml:space="preserve">
       <value>Kicked</value>
->>>>>>> 285763d5
   </data>
 </root>