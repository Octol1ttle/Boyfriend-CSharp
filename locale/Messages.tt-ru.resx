--- conflicted
+++ resolved
@@ -585,15 +585,13 @@
   <data name="ButtonReportIssue" xml:space="preserve">
       <value>зарепортить баг</value>
   </data>
-<<<<<<< HEAD
   <data name="DefaultLeaveMessage" xml:space="preserve">
       <value>ну, мы потеряли {0}</value>
   </data>
   <data name="SettingsLeaveMessage" xml:space="preserve">
       <value>до свидания (типо настройка)</value>
-=======
+  </data>
   <data name="UserInfoKicked" xml:space="preserve">
       <value>кикнут</value>
->>>>>>> 285763d5
   </data>
 </root>