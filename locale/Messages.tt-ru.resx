<?xml version="1.0" encoding="utf-8"?>
<root>
  <!--
            Microsoft ResX Schema

            Version 2.0

            The primary goals of this format is to allow a simple XML format
            that is mostly human readable. The generation and parsing of the
            various data types are done through the TypeConverter classes
            associated with the data types.

            Example:

            ... ado.net/XML headers & schema ...
            <resheader name="resmimetype">text/microsoft-resx</resheader><resheader name="version">2.0</resheader><resheader name="reader">System.Resources.ResXResourceReader, System.Windows.Forms, ...</resheader><resheader name="writer">System.Resources.ResXResourceWriter, System.Windows.Forms, ...</resheader><data name="Name1"><value>this is my long string</value><comment>this is a comment</comment></data><data name="Color1" type="System.Drawing.Color, System.Drawing">Blue</data><data name="Bitmap1" mimetype="application/x-microsoft.net.object.binary.base64"><value>[base64 mime encoded serialized .NET Framework object]</value></data><data name="Icon1" type="System.Drawing.Icon, System.Drawing" mimetype="application/x-microsoft.net.object.bytearray.base64"><value>[base64 mime encoded string representing a byte array form of the .NET Framework object]</value><comment>This is a comment</comment></data>

            There are any number of "resheader" rows that contain simple
            name/value pairs.

            Each data row contains a name, and value. The row also contains a
            type or mimetype. Type corresponds to a .NET class that support
            text/value conversion through the TypeConverter architecture.
            Classes that don't support this are serialized and stored with the
            mimetype set.

            The mimetype is used for serialized objects, and tells the
            ResXResourceReader how to depersist the object. This is currently not
            extensible. For a given mimetype the value must be set accordingly:

            Note - application/x-microsoft.net.object.binary.base64 is the format
            that the ResXResourceWriter will generate, however the reader can
            read any of the formats listed below.

            mimetype: application/x-microsoft.net.object.binary.base64
            value   : The object must be serialized with
                    : System.Runtime.Serialization.Formatters.Binary.BinaryFormatter
                    : and then encoded with base64 encoding.

            mimetype: application/x-microsoft.net.object.soap.base64
            value   : The object must be serialized with
                    : System.Runtime.Serialization.Formatters.Soap.SoapFormatter
                    : and then encoded with base64 encoding.

            mimetype: application/x-microsoft.net.object.bytearray.base64
            value   : The object must be serialized into a byte array
                    : using a System.ComponentModel.TypeConverter
                    : and then encoded with base64 encoding.
            -->
  <xsd:schema xmlns:xsd="http://www.w3.org/2001/XMLSchema" xmlns:msdata="urn:schemas-microsoft-com:xml-msdata" id="root" xmlns="">
    <xsd:import namespace="http://www.w3.org/XML/1998/namespace" />
    <xsd:element name="root" msdata:IsDataSet="true">
      <xsd:complexType>
        <xsd:choice maxOccurs="unbounded">
          <xsd:element name="metadata">
            <xsd:complexType>
              <xsd:sequence>
                <xsd:element name="value" type="xsd:string" minOccurs="0" />
              </xsd:sequence>
              <xsd:attribute name="name" use="required" type="xsd:string" />
              <xsd:attribute name="type" type="xsd:string" />
              <xsd:attribute name="mimetype" type="xsd:string" />
              <xsd:attribute ref="xml:space" />
            </xsd:complexType>
          </xsd:element>
          <xsd:element name="assembly">
            <xsd:complexType>
              <xsd:attribute name="alias" type="xsd:string" />
              <xsd:attribute name="name" type="xsd:string" />
            </xsd:complexType>
          </xsd:element>
          <xsd:element name="data">
            <xsd:complexType>
              <xsd:sequence>
                <xsd:element name="value" type="xsd:string" minOccurs="0" msdata:Ordinal="1" />
                <xsd:element name="comment" type="xsd:string" minOccurs="0" msdata:Ordinal="2" />
              </xsd:sequence>
              <xsd:attribute name="name" type="xsd:string" use="required" msdata:Ordinal="1" />
              <xsd:attribute name="type" type="xsd:string" msdata:Ordinal="3" />
              <xsd:attribute name="mimetype" type="xsd:string" msdata:Ordinal="4" />
              <xsd:attribute ref="xml:space" />
            </xsd:complexType>
          </xsd:element>
          <xsd:element name="resheader">
            <xsd:complexType>
              <xsd:sequence>
                <xsd:element name="value" type="xsd:string" minOccurs="0" msdata:Ordinal="1" />
              </xsd:sequence>
              <xsd:attribute name="name" type="xsd:string" use="required" />
            </xsd:complexType>
          </xsd:element>
        </xsd:choice>
      </xsd:complexType>
    </xsd:element>
  </xsd:schema>
  <resheader name="resmimetype">
    <value>text/microsoft-resx</value>
  </resheader>
  <resheader name="version">
    <value>2.0</value>
  </resheader>
  <resheader name="reader">
    <value>System.Resources.ResXResourceReader, System.Windows.Forms, Version=4.0.0.0, Culture=neutral, PublicKeyToken=b77a5c561934e089 </value>
  </resheader>
  <resheader name="writer">
    <value>System.Resources.ResXResourceWriter, System.Windows.Forms, Version=4.0.0.0, Culture=neutral, PublicKeyToken=b77a5c561934e089 </value>
  </resheader>
  <data name="Ready" xml:space="preserve">
    <value>я родился!</value>
  </data>
  <data name="CachedMessageDeleted" xml:space="preserve">
    <value>сообщение {0} вырезано:</value>
  </data>
  <data name="CachedMessageEdited" xml:space="preserve">
    <value>сообщение {0} переделано:</value>
  </data>
  <data name="DefaultWelcomeMessage" xml:space="preserve">
    <value>{0}, добро пожаловать на сервер {1}</value>
  </data>
  <data name="Generic1" xml:space="preserve">
      <value>вииимо!</value>
  </data>
  <data name="Generic2" xml:space="preserve">
      <value>вуууми!</value>
  </data>
  <data name="Generic3" xml:space="preserve">
      <value>нгьес!</value>
  </data>
  <data name="YouWereBanned" xml:space="preserve">
    <value>вы были забанены</value>
  </data>
  <data name="PunishmentExpired" xml:space="preserve">
    <value>время бана закончиловсь</value>
  </data>
  <data name="YouWereKicked" xml:space="preserve">
    <value>вы были кикнуты</value>
  </data>
  <data name="Milliseconds" xml:space="preserve">
    <value>мс</value>
  </data>
  <data name="ChannelNotSpecified" xml:space="preserve">
    <value>*тут ничего нет*</value>
  </data>
  <data name="RoleNotSpecified" xml:space="preserve">
    <value>нъет</value>
  </data>
  <data name="SettingsLanguage" xml:space="preserve">
    <value>язык</value>
  </data>
  <data name="SettingsPrefix" xml:space="preserve">
    <value>префикс</value>
  </data>
  <data name="SettingsRemoveRolesOnMute" xml:space="preserve">
    <value>удалять звание при муте</value>
  </data>
  <data name="SettingsSendWelcomeMessages" xml:space="preserve">
    <value>разглашать о том что пришел новый шизоид</value>
  </data>
  <data name="SettingsMuteRole" xml:space="preserve">
    <value>звание замученного</value>
  </data>
  <data name="LanguageNotSupported" xml:space="preserve">
    <value>такого языка нету...</value>
  </data>
  <data name="Yes" xml:space="preserve">
    <value>да</value>
  </data>
  <data name="No" xml:space="preserve">
    <value>нъет</value>
  </data>
  <data name="UserNotBanned" xml:space="preserve">
    <value>шизик не забанен</value>
  </data>
  <data name="MemberNotMuted" xml:space="preserve">
    <value>шизоид не замучен!</value>
  </data>
  <data name="SettingsWelcomeMessage" xml:space="preserve">
    <value>здравствуйте (типо настройка)</value>
  </data>
  <data name="UserBanned" xml:space="preserve">
    <value>{0} забанен</value>
  </data>
  <data name="SettingsReceiveStartupMessages" xml:space="preserve">
    <value>получать инфу о старте бота</value>
  </data>
  <data name="InvalidSettingValue" xml:space="preserve">
    <value>криво настроил прикол, давай по новой</value>
  </data>
  <data name="DurationRequiredForTimeOuts" xml:space="preserve">
    <value>ты шо, мутить больше чем на 28 дней таймаут не разрешает, вот настроишь роль мута, тогда поговорим</value>
  </data>
  <data name="CannotTimeOutBot" xml:space="preserve">
    <value>я не могу замутить ботов, сделай что нибудь</value>
  </data>
  <data name="SettingsEventNotificationRole" xml:space="preserve">
    <value>роль для уведомлений о создании движухи</value>
  </data>
  <data name="SettingsEventNotificationChannel" xml:space="preserve">
    <value>канал для уведомлений о движухах</value>
  </data>
  <data name="SettingsEventStartedReceivers" xml:space="preserve">
    <value>получатели уведомлений о начале движух</value>
  </data>
  <data name="EventStarted" xml:space="preserve">
    <value>движуха "{0}" начинается</value>
  </data>
  <data name="EventCancelled" xml:space="preserve">
    <value>движуха "{0}" отменена!</value>
  </data>
  <data name="EventCompleted" xml:space="preserve">
    <value>движуха "{0}" завершена!</value>
  </data>
  <data name="MessagesCleared" xml:space="preserve">
    <value>вырезано {0} забавных сообщений</value>
  </data>
  <data name="SettingsNothingChanged" xml:space="preserve">
    <value>ты все сломал! значение прикола `{0}` и так {1}</value>
  </data>
  <data name="SettingNotDefined" xml:space="preserve">
    <value>нъет</value>
  </data>
  <data name="MissingUser" xml:space="preserve">
    <value>укажи самого шизика</value>
  </data>
  <data name="UserCannotBanMembers" xml:space="preserve">
    <value>бан</value>
  </data>
  <data name="UserCannotManageMessages" xml:space="preserve">
    <value>тебе нельзя иметь власть над сообщениями шизоидов</value>
  </data>
  <data name="UserCannotKickMembers" xml:space="preserve">
    <value>кик шизиков нельзя</value>
  </data>
  <data name="UserCannotModerateMembers" xml:space="preserve">
    <value>тебе нельзя управлять шизоидами</value>
  </data>
  <data name="UserCannotManageGuild" xml:space="preserve">
    <value>тебе нельзя редактировать дурку</value>
  </data>
  <data name="BotCannotBanMembers" xml:space="preserve">
    <value>я не могу ваще никого банить чел.</value>
  </data>
  <data name="BotCannotManageMessages" xml:space="preserve">
    <value>я не могу исправлять орфографический кринж участников, сделай что нибудь.</value>
  </data>
  <data name="BotCannotKickMembers" xml:space="preserve">
    <value>я не могу ваще никого кикать чел.</value>
  </data>
  <data name="BotCannotModerateMembers" xml:space="preserve">
    <value>я не могу контроллировать за всеми ними, сделай что нибудь.</value>
  </data>
  <data name="BotCannotManageGuild" xml:space="preserve">
    <value>я не могу этому серверу хоть че либо нибудь изменить, сделай что нибудь.</value>
  </data>
  <data name="UserCannotBanBot" xml:space="preserve">
    <value>ээбля френдли фаер огонь по своим</value>
  </data>
  <data name="UserCannotBanOwner" xml:space="preserve">
    <value>бан админу нельзя</value>
  </data>
  <data name="UserCannotBanTarget" xml:space="preserve">
    <value>бан этому шизику нельзя</value>
  </data>
  <data name="UserCannotBanThemselves" xml:space="preserve">
    <value>самобан нельзя</value>
  </data>
  <data name="BotCannotBanTarget" xml:space="preserve">
    <value>я не могу его забанить...</value>
  </data>
  <data name="UserCannotKickOwner" xml:space="preserve">
    <value>кик админу нельзя</value>
  </data>
  <data name="UserCannotKickThemselves" xml:space="preserve">
    <value>самокик нельзя</value>
  </data>
  <data name="UserCannotKickBot" xml:space="preserve">
    <value>ээбля френдли фаер огонь по своим</value>
  </data>
  <data name="BotCannotKickTarget" xml:space="preserve">
    <value>я не могу его кикнуть...</value>
  </data>
  <data name="UserCannotKickTarget" xml:space="preserve">
    <value>кик этому шизику нельзя</value>
  </data>
  <data name="UserCannotMuteOwner" xml:space="preserve">
    <value>мут админу нельзя</value>
  </data>
  <data name="UserCannotMuteThemselves" xml:space="preserve">
    <value>самомут нельзя</value>
  </data>
  <data name="UserCannotMuteBot" xml:space="preserve">
    <value>ээбля френдли фаер огонь по своим</value>
  </data>
  <data name="BotCannotMuteTarget" xml:space="preserve">
    <value>я не могу его замутить...</value>
  </data>
  <data name="UserCannotMuteTarget" xml:space="preserve">
    <value>мут этому шизику нельзя</value>
  </data>
  <data name="UserCannotUnmuteOwner" xml:space="preserve">
    <value>сильно</value>
  </data>
  <data name="UserCannotUnmuteThemselves" xml:space="preserve">
    <value>ты замучен.</value>
  </data>
  <data name="UserCannotUnmuteBot" xml:space="preserve">
    <value>... </value>
  </data>
  <data name="UserCannotUnmuteTarget" xml:space="preserve">
    <value>тебе нельзя раззамучивать</value>
  </data>
  <data name="BotCannotUnmuteTarget" xml:space="preserve">
    <value>я не могу его раззамутить...</value>
  </data>
  <data name="EventEarlyNotification" xml:space="preserve">
    <value>движуха "{0}" начнется {1}!</value>
  </data>
  <data name="SettingsEventEarlyNotificationOffset" xml:space="preserve">
    <value>заранее пнуть в минутах до начала движухи</value>
  </data>
  <data name="UserNotFound" xml:space="preserve">
    <value>у нас такого шизоида нету, проверь, валиден ли ID уважаемого (я забываю о шизоидах если они ливнули минимум месяц назад)</value>
  </data>
  <data name="SettingsDefaultRole" xml:space="preserve">
    <value>дефолтное звание</value>
  </data>
  <data name="SettingsPrivateFeedbackChannel" xml:space="preserve">
    <value>канал для секретных уведомлений</value>
  </data>
  <data name="SettingsPublicFeedbackChannel" xml:space="preserve">
    <value>канал для не секретных уведомлений</value>
  </data>
  <data name="SettingsReturnRolesOnRejoin" xml:space="preserve">
    <value>вернуть звания при переподключении в дурку</value>
  </data>
  <data name="SettingsAutoStartEvents" xml:space="preserve">
    <value>автоматом стартить движухи</value>
  </data>
  <data name="IssuedBy" xml:space="preserve">
    <value>ответственный</value>
  </data>
  <data name="EventCreatedTitle" xml:space="preserve">
    <value>{0} создает новое событие:</value>
  </data>
  <data name="DescriptionLocalEventCreated" xml:space="preserve">
    <value>движуха произойдет {0} в канале {1}</value>
  </data>
  <data name="DescriptionExternalEventCreated" xml:space="preserve">
    <value>движуха будет происходить с {0} до {1} в {2}</value>
  </data>
  <data name="ButtonOpenEventInfo" xml:space="preserve">
      <value>открыть ивент</value>
  </data>
  <data name="EventDuration" xml:space="preserve">
    <value>все это длилось `{0}`</value>
  </data>
  <data name="DescriptionLocalEventStarted" xml:space="preserve">
    <value>движуха происходит в {0}</value>
  </data>
  <data name="DescriptionExternalEventStarted" xml:space="preserve">
    <value>движуха происходит в {0} до {1}</value>
  </data>
  <data name="UserAlreadyBanned" xml:space="preserve">
    <value>этот шизоид уже лежит в бане</value>
  </data>
  <data name="UserUnbanned" xml:space="preserve">
    <value>{0} раззабанен</value>
  </data>
  <data name="UserMuted" xml:space="preserve">
    <value>{0} в муте</value>
  </data>
  <data name="UserUnmuted" xml:space="preserve">
    <value>{0} в размуте</value>
  </data>
  <data name="UserNotMuted" xml:space="preserve">
    <value>этого шизоида никто не мутил.</value>
  </data>
  <data name="UserNotFoundShort" xml:space="preserve">
    <value>у нас такого шизоида нету...</value>
  </data>
  <data name="UserKicked" xml:space="preserve">
    <value>{0} вышел с посторонней помощью</value>
  </data>
  <data name="DescriptionActionReason" xml:space="preserve">
    <value>причина: {0}</value>
  </data>
  <data name="DescriptionActionExpiresAt" xml:space="preserve">
    <value>до: {0}</value>
  </data>
  <data name="UserAlreadyMuted" xml:space="preserve">
    <value>этот шизоид УЖЕ замучился</value>
  </data>
  <data name="MessageFrom" xml:space="preserve">
    <value>от {0}</value>
  </data>
  <data name="AboutTitleDevelopers" xml:space="preserve">
    <value>девелоперы:</value>
  </data>
  <data name="ButtonOpenRepository" xml:space="preserve">
    <value>репа Octobot (тык)</value>
  </data>
  <data name="AboutBot" xml:space="preserve">
      <value>немного об {0}</value>
  </data>
  <data name="AboutDeveloper@mctaylors" xml:space="preserve">
    <value>скучный девелопер + дизайнер создавший Octobot's Wiki</value>
  </data>
  <data name="AboutDeveloper@neroduckale" xml:space="preserve">
    <value>ВАЖНЫЙ соучастник кодинг-стримов @Octol1ttle</value>
  </data>
  <data name="AboutDeveloper@Octol1ttle" xml:space="preserve">
    <value>САМЫЙ ВАЖНЫЙ чел написавший кода больше всех (99.99%)</value>
  </data>
  <data name="ReminderCreated" xml:space="preserve">
    <value>напоминалка для {0} скрафченА</value>
  </data>
  <data name="Reminder" xml:space="preserve">
    <value>напоминалка для {0}</value>
  </data>
  <data name="DescriptionReminder" xml:space="preserve">
    <value>ты хотел чтоб я напомнил тебе {0}</value>
  </data>
  <data name="SettingsListTitle" xml:space="preserve">
    <value>приколы Octobot</value>
  </data>
  <data name="SettingSuccessfullyChanged" xml:space="preserve">
    <value>прикол редактирован</value>
  </data>
  <data name="SettingNotChanged" xml:space="preserve">
    <value>прикол сдох</value>
  </data>
  <data name="SettingIsNow" xml:space="preserve">
    <value>стало</value>
  </data>
  <data name="SettingsRenameHoistedUsers" xml:space="preserve">
    <value>переобувать шизоидов пытающихся поднять себя в табе</value>
  </data>
  <data name="Page" xml:space="preserve">
    <value>это страница</value>
  </data>
  <data name="PageNotFound" xml:space="preserve">
    <value>если я был бы html, я бы сказал 404</value>
  </data>
  <data name="PagesAllowed" xml:space="preserve">
    <value>ну а если быть точнее, тут всего {0} страниц(-ы)</value>
  </data>
  <data name="Next" xml:space="preserve">
    <value>следующее</value>
  </data>
  <data name="Previous" xml:space="preserve">
    <value>предыдущее</value>
  </data>
  <data name="ReminderList" xml:space="preserve">
    <value>напоминалки {0}</value>
  </data>
  <data name="InvalidReminderPosition" xml:space="preserve">
      <value>у тебя нет напоминалки на этом номере!</value>
  </data>
  <data name="ReminderDeleted" xml:space="preserve">
    <value>напоминалка уничтожена</value>
  </data>
  <data name="NoRemindersFound" xml:space="preserve">
    <value>ты еще не крафтил напоминалки</value>
  </data>
  <data name="SingleSettingReset" xml:space="preserve">
    <value>{0} откачен к заводским</value>
  </data>
  <data name="AllSettingsReset" xml:space="preserve">
    <value>откатываемся к заводским...</value>
  </data>
  <data name="DescriptionActionJumpToMessage" xml:space="preserve">
    <value>чекнуть сообщение: {0}</value>
  </data>
  <data name="DescriptionActionJumpToChannel" xml:space="preserve">
    <value>чекнуть канал: {0}</value>
  </data>
  <data name="ReminderPosition" xml:space="preserve">
      <value>номер в списке: {0}</value>
  </data>
  <data name="ReminderTime" xml:space="preserve">
      <value>время отправки: {0}</value>
  </data>
  <data name="ReminderText" xml:space="preserve">
    <value>че там в напоминалке: {0}</value>
  </data>
  <data name="UserInfoDisplayName" xml:space="preserve">
    <value>дисплейнейм</value>
  </data>
  <data name="InformationAbout" xml:space="preserve">
    <value>деанон {0}</value>
  </data>
  <data name="UserInfoMuted" xml:space="preserve">
    <value>замучен</value>
  </data>
  <data name="UserInfoDiscordUserSince" xml:space="preserve">
    <value>юзер Discord со времен</value>
  </data>
  <data name="UserInfoBanned" xml:space="preserve">
    <value>забанен</value>
  </data>
  <data name="UserInfoPunishments" xml:space="preserve">
    <value>приколы полученные по заслугам</value>
  </data>
  <data name="UserInfoBannedPermanently" xml:space="preserve">
    <value>пермабан</value>
  </data>
  <data name="UserInfoNotOnGuild" xml:space="preserve">
    <value>вышел из сервера</value>
  </data>
  <data name="UserInfoMutedByTimeout" xml:space="preserve">
    <value>замучен таймаутом</value>
  </data>
  <data name="UserInfoMutedByMuteRole" xml:space="preserve">
    <value>замучен ролькой</value>
  </data>
  <data name="UserInfoGuildMemberSince" xml:space="preserve">
    <value>участник сервера со времен</value>
  </data>
  <data name="UserInfoGuildNickname" xml:space="preserve">
    <value>сервернейм</value>
  </data>
  <data name="UserInfoGuildRoles" xml:space="preserve">
    <value>рольки</value>
  </data>
  <data name="UserInfoGuildMemberPremiumSince" xml:space="preserve">
    <value>бустит сервер со времен</value>
  </data>
  <data name="RandomTitle" xml:space="preserve">
      <value>рандомное число {0}:</value>
  </data>
  <data name="RandomMinMaxSame" xml:space="preserve">
      <value>ну чувак...</value>
  </data>
  <data name="RandomMax" xml:space="preserve">
      <value>наибольшее: {0}</value>
  </data>
  <data name="RandomMin" xml:space="preserve">
      <value>наименьшее: {0}</value>
  </data>
  <data name="Default" xml:space="preserve">
      <value>(дефолт)</value>
  </data>
  <data name="TimestampTitle" xml:space="preserve">
      <value>таймштамп для {0}:</value>
  </data>
  <data name="TimestampOffset" xml:space="preserve">
      <value>офсет: {0}</value>
  </data>
  <data name="GuildInfoDescription" xml:space="preserve">
      <value>дескрипшон гильдии</value>
  </data>
  <data name="GuildInfoCreatedAt" xml:space="preserve">
      <value>создался</value>
  </data>
  <data name="GuildInfoOwner" xml:space="preserve">
      <value>админ гильдии</value>
  </data>
  <data name="GuildInfoServerBoost" xml:space="preserve">
      <value>буст гильдии</value>
  </data>
  <data name="GuildInfoBoostTier" xml:space="preserve">
      <value>уровень</value>
  </data>
  <data name="GuildInfoBoostCount" xml:space="preserve">
      <value>кол-во бустов</value>
  </data>
  <data name="NoMessagesToClear" xml:space="preserve">
      <value>алло а чё мне удалять-то</value>
  </data>
  <data name="MessagesClearedFiltered" xml:space="preserve">
      <value>вырезано {0} забавных сообщений от {1}</value>
  </data>
  <data name="DataLoadFailedTitle" xml:space="preserve">
      <value>произошёл тотальный разнос в гилддате.</value>
  </data>
  <data name="DataLoadFailedDescription" xml:space="preserve">
      <value>возможно всё съедет с крыши, но знай, что я больше ничё не сохраню.</value>
  </data>
  <data name="CommandExecutionFailed" xml:space="preserve">
      <value>произошёл тотальный разнос в команде, удачи.</value>
  </data>
  <data name="ContactDevelopers" xml:space="preserve">
      <value>если ты это читаешь второй раз за сегодня, пиши разрабам</value>
  </data>
  <data name="ButtonReportIssue" xml:space="preserve">
      <value>зарепортить баг</value>
  </data>
  <data name="DefaultLeaveMessage" xml:space="preserve">
      <value>ну, мы потеряли {0}</value>
  </data>
  <data name="SettingsLeaveMessage" xml:space="preserve">
      <value>до свидания (типо настройка)</value>
  </data>
  <data name="InvalidTimeSpan" xml:space="preserve">
      <value>ты там правильно напиши таймспан</value>
  </data>
  <data name="UserInfoKicked" xml:space="preserve">
      <value>кикнут</value>
  </data>
  <data name="ReminderEdited" xml:space="preserve">
      <value>напоминалка подправлена</value>
  </data>
  <data name="EightBallPositive1" xml:space="preserve">
      <value>абсолютли</value>
  </data>
  <data name="EightBallPositive2" xml:space="preserve">
      <value>заявлено</value>
  </data>
  <data name="EightBallPositive3" xml:space="preserve">
      <value>ваще не сомневайся</value>
  </data>
  <data name="EightBallPositive4" xml:space="preserve">
      <value>100% да</value>
  </data>
  <data name="EightBallPositive5" xml:space="preserve">
      <value>будь в этом уверен</value>
  </data>
  <data name="EightBallQuestionable1" xml:space="preserve">
      <value>я считаю что да</value>
  </data>
  <data name="EightBallQuestionable2" xml:space="preserve">
      <value>ну вполне вероятно</value>
  </data>
  <data name="EightBallQuestionable3" xml:space="preserve">
      <value>ну выглядит нормально</value>
  </data>
  <data name="EightBallQuestionable4" xml:space="preserve">
      <value>мне сказали ок</value>
  </data>
  <data name="EightBallQuestionable5" xml:space="preserve">
      <value>мгм</value>
  </data>
  <data name="EightBallNeutral1" xml:space="preserve">
      <value>ну-ка попробуй снова</value>
  </data>
  <data name="EightBallNeutral2" xml:space="preserve">
      <value>давай позже</value>
  </data>
  <data name="EightBallNeutral3" xml:space="preserve">
      <value>щас пока не скажу</value>
  </data>
  <data name="EightBallNeutral4" xml:space="preserve">
      <value>я не могу сейчас предсказать</value>
  </data>
  <data name="EightBallNeutral5" xml:space="preserve">
      <value>ну сконцентрируйся и давай еще раз</value>
  </data>
  <data name="EightBallNegative1" xml:space="preserve">
      <value>даже не думай</value>
  </data>
  <data name="EightBallNegative2" xml:space="preserve">
      <value>мое завление это нет</value>
  </data>
  <data name="EightBallNegative3" xml:space="preserve">
      <value>я тут посчитал, короче нет</value>
  </data>
  <data name="EightBallNegative4" xml:space="preserve">
      <value>выглядит такое себе</value>
  </data>
  <data name="EightBallNegative5" xml:space="preserve">
      <value>чот сомневаюсь</value>
  </data>
  <data name="TimeSpanExample" xml:space="preserve">
      <value>правильно пишут так: `1h30m`</value>
  </data>
  <data name="Version" xml:space="preserve">
      <value>{0}</value>
  </data>
  <data name="SettingsWelcomeMessagesChannel" xml:space="preserve">
      <value>канал куда говорить здравствуйте</value>
  </data>
<<<<<<< HEAD
  <data name="UserWarned" xml:space="preserve">
      <value>{0} схлопотал варн</value>
  </data>
  <data name="UserWarnsRemoved" xml:space="preserve">
      <value>{0} получил амнистию</value>
  </data>
  <data name="YouHaveBeenWarned" xml:space="preserve">
      <value>вы схлопотали варн</value>
  </data>
  <data name="YourWarningsHaveBeenRevoked" xml:space="preserve">
      <value>вы получили амнистию</value>
  </data>
  <data name="DescriptionActionWarns" xml:space="preserve">
      <value>варнов: {0}</value>
  </data>
  <data name="UserHasNoWarnings" xml:space="preserve">
      <value>его еще никто ни в чем не обвинял</value>
  </data>
  <data name="ReceivedTooManyWarnings" xml:space="preserve">
      <value>схлопотал много варнов</value>
  </data>
  <data name="SettingsWarnPunishmentDuration" xml:space="preserve">
      <value>сколько времени держать варновый бан</value>
  </data>
  <data name="SettingsWarnPunishment" xml:space="preserve">
      <value>тип варнового бана</value>
  </data>
  <data name="SettingsWarnThreshold" xml:space="preserve">
      <value>сколько варнов чтобы потом бан</value>
=======
  <data name="ButtonDirty" xml:space="preserve">
      <value>вот иди сам и почини что сломал</value>
  </data>
  <data name="ButtonOpenWiki" xml:space="preserve">
      <value>вики Octobot (жмак)</value>
>>>>>>> a9509deb
  </data>
</root><|MERGE_RESOLUTION|>--- conflicted
+++ resolved
@@ -669,7 +669,12 @@
   <data name="SettingsWelcomeMessagesChannel" xml:space="preserve">
       <value>канал куда говорить здравствуйте</value>
   </data>
-<<<<<<< HEAD
+  <data name="ButtonDirty" xml:space="preserve">
+      <value>вот иди сам и почини что сломал</value>
+  </data>
+  <data name="ButtonOpenWiki" xml:space="preserve">
+      <value>вики Octobot (жмак)</value>
+  </data>
   <data name="UserWarned" xml:space="preserve">
       <value>{0} схлопотал варн</value>
   </data>
@@ -699,12 +704,5 @@
   </data>
   <data name="SettingsWarnThreshold" xml:space="preserve">
       <value>сколько варнов чтобы потом бан</value>
-=======
-  <data name="ButtonDirty" xml:space="preserve">
-      <value>вот иди сам и почини что сломал</value>
-  </data>
-  <data name="ButtonOpenWiki" xml:space="preserve">
-      <value>вики Octobot (жмак)</value>
->>>>>>> a9509deb
   </data>
 </root>