--- conflicted
+++ resolved
@@ -8,13 +8,8 @@
 public static class FeedbackServiceExtensions
 {
     public static async Task<Result> SendContextualEmbedResultAsync(
-<<<<<<< HEAD
-        this IFeedbackService feedback, Result<Embed> embedResult, CancellationToken ct = default,
-        FeedbackMessageOptions? options = null)
-=======
         this IFeedbackService feedback, Result<Embed> embedResult,
         FeedbackMessageOptions? options = null, CancellationToken ct = default)
->>>>>>> 9a23e1d5
     {
         if (!embedResult.IsDefined(out var embed))
         {
