--- conflicted
+++ resolved
@@ -140,13 +140,9 @@
                 await _feedback.SendContextualEmbedResultAsync(failedEmbed, ct: CancellationToken));
         }
 
-<<<<<<< HEAD
-        _profiler.Pop();
-        return _profiler.ReportWithResult(await BanUserAsync(executor, target, reason, duration, guild, data, channelId,
+        _profiler.Pop();
+        return _profiler.ReportWithResult(await BanUserAsync(executor, target, reason, timeSpan, guild, data, channelId,
             bot, CancellationToken));
-=======
-        return await BanUserAsync(executor, target, reason, timeSpan, guild, data, channelId, bot, CancellationToken);
->>>>>>> f034ede5
     }
 
     private async Task<Result> BanUserAsync(
