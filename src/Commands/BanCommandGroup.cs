using System.ComponentModel;
using System.ComponentModel.DataAnnotations;
using System.Text;
using JetBrains.Annotations;
using Octobot.Data;
using Octobot.Extensions;
using Octobot.Parsers;
using Octobot.Services;
using Octobot.Services.Update;
using Remora.Commands.Attributes;
using Remora.Commands.Groups;
using Remora.Discord.API.Abstractions.Objects;
using Remora.Discord.API.Abstractions.Rest;
using Remora.Discord.Commands.Attributes;
using Remora.Discord.Commands.Conditions;
using Remora.Discord.Commands.Contexts;
using Remora.Discord.Commands.Feedback.Services;
using Remora.Discord.Extensions.Embeds;
using Remora.Discord.Extensions.Formatting;
using Remora.Rest.Core;
using Remora.Results;

namespace Octobot.Commands;

/// <summary>
///     Handles commands related to ban management: /ban and /unban.
/// </summary>
[UsedImplicitly]
public class BanCommandGroup : CommandGroup
{
    private readonly AccessControlService _access;
    private readonly IDiscordRestChannelAPI _channelApi;
    private readonly ICommandContext _context;
    private readonly IFeedbackService _feedback;
    private readonly IDiscordRestGuildAPI _guildApi;
    private readonly GuildDataService _guildData;
    private readonly IDiscordRestUserAPI _userApi;
    private readonly Utility _utility;

    public BanCommandGroup(AccessControlService access, IDiscordRestChannelAPI channelApi, ICommandContext context,
        IFeedbackService feedback, IDiscordRestGuildAPI guildApi, GuildDataService guildData,
        IDiscordRestUserAPI userApi, Utility utility)
    {
        _access = access;
        _channelApi = channelApi;
        _context = context;
        _feedback = feedback;
        _guildApi = guildApi;
        _guildData = guildData;
        _userApi = userApi;
        _utility = utility;
    }

    /// <summary>
    ///     A slash command that bans a Discord user with the specified reason.
    /// </summary>
    /// <param name="target">The user to ban.</param>
    /// <param name="duration">The duration for this ban. The user will be automatically unbanned after this duration.</param>
    /// <param name="reason">
    ///     The reason for this ban. Must be encoded with <see cref="StringExtensions.EncodeHeader" /> when passed to
    ///     <see cref="IDiscordRestGuildAPI.CreateGuildBanAsync" />.
    /// </param>
    /// <returns>
    ///     A feedback sending result which may or may not have succeeded. A successful result does not mean that the user
    ///     was banned and vice-versa.
    /// </returns>
    /// <seealso cref="ExecuteUnban" />
    [Command("ban", "бан")]
    [DiscordDefaultMemberPermissions(DiscordPermission.ManageMessages)]
    [DiscordDefaultDMPermission(false)]
    [RequireContext(ChannelContext.Guild)]
    [RequireDiscordPermission(DiscordPermission.ManageMessages)]
    [RequireBotDiscordPermissions(DiscordPermission.BanMembers)]
    [Description("Ban user")]
    [UsedImplicitly]
    public async Task<Result> ExecuteBanAsync(
        [Description("User to ban")] IUser target,
        [Description("Ban reason")] [MaxLength(256)]
        string reason,
        [Description("Ban duration (e.g. 1h30m)")]
        string? duration = null)
    {
        if (!_context.TryGetContextIDs(out var guildId, out var channelId, out var executorId))
        {
            return new ArgumentInvalidError(nameof(_context), "Unable to retrieve necessary IDs from command context");
        }

        // The bot's avatar is used when sending error messages
        var botResult = await _userApi.GetCurrentUserAsync(CancellationToken);
        if (!botResult.IsDefined(out var bot))
        {
            return ResultExtensions.FromError(botResult);
        }

        var executorResult = await _userApi.GetUserAsync(executorId, CancellationToken);
        if (!executorResult.IsDefined(out var executor))
        {
            return ResultExtensions.FromError(executorResult);
        }

        var guildResult = await _guildApi.GetGuildAsync(guildId, ct: CancellationToken);
        if (!guildResult.IsDefined(out var guild))
        {
            return ResultExtensions.FromError(guildResult);
        }

        var data = await _guildData.GetData(guild.ID, CancellationToken);
        Messages.Culture = GuildSettings.Language.Get(data.Settings);

        if (duration is null)
        {
            return await BanUserAsync(executor, target, reason, null, guild, data, channelId, bot,
                CancellationToken);
        }

        var parseResult = TimeSpanParser.TryParse(duration);
        if (!parseResult.IsDefined(out var timeSpan))
        {
            var failedEmbed = new EmbedBuilder()
                .WithSmallTitle(Messages.InvalidTimeSpan, bot)
                .WithDescription(Messages.TimeSpanExample)
                .WithColour(ColorsList.Red)
                .Build();

            return await _feedback.SendContextualEmbedResultAsync(failedEmbed, ct: CancellationToken);
        }

        return await BanUserAsync(executor, target, reason, timeSpan, guild, data, channelId, bot, CancellationToken);
    }

<<<<<<< HEAD
    public async Task<Result> BanUserAsync(
        IUser executor, IUser target, string reason, TimeSpan? duration, IGuild guild, GuildData data, Snowflake channelId,
=======
    private async Task<Result> BanUserAsync(
        IUser executor, IUser target, string reason, TimeSpan? duration, IGuild guild, GuildData data,
        Snowflake channelId,
>>>>>>> cccc4d62
        IUser bot, CancellationToken ct = default)
    {
        var existingBanResult = await _guildApi.GetGuildBanAsync(guild.ID, target.ID, ct);
        if (existingBanResult.IsDefined())
        {
            var failedEmbed = new EmbedBuilder().WithSmallTitle(Messages.UserAlreadyBanned, bot)
                .WithColour(ColorsList.Red).Build();

            return await _feedback.SendContextualEmbedResultAsync(failedEmbed, ct: ct);
        }

        var interactionResult
            = await _access.CheckInteractionsAsync(guild.ID, executor.ID, target.ID, "Ban", ct);
        if (!interactionResult.IsSuccess)
        {
            return ResultExtensions.FromError(interactionResult);
        }

        if (interactionResult.Entity is not null)
        {
            var errorEmbed = new EmbedBuilder().WithSmallTitle(interactionResult.Entity, bot)
                .WithColour(ColorsList.Red).Build();

            return await _feedback.SendContextualEmbedResultAsync(errorEmbed, ct: ct);
        }

        var builder =
            new StringBuilder().AppendBulletPointLine(string.Format(Messages.DescriptionActionReason, reason));
        if (duration is not null)
        {
            builder.AppendBulletPoint(
                string.Format(
                    Messages.DescriptionActionExpiresAt,
                    Markdown.Timestamp(DateTimeOffset.UtcNow.Add(duration.Value))));
        }

        var title = string.Format(Messages.UserBanned, target.GetTag());
        var description = builder.ToString();

        var dmChannelResult = await _userApi.CreateDMAsync(target.ID, ct);
        if (dmChannelResult.IsDefined(out var dmChannel))
        {
            var dmEmbed = new EmbedBuilder().WithGuildTitle(guild)
                .WithTitle(Messages.YouWereBanned)
                .WithDescription(description)
                .WithActionFooter(executor)
                .WithCurrentTimestamp()
                .WithColour(ColorsList.Red)
                .Build();

            await _channelApi.CreateMessageWithEmbedResultAsync(dmChannel.ID, embedResult: dmEmbed, ct: ct);
        }

        var memberData = data.GetOrCreateMemberData(target.ID);
        memberData.BannedUntil
            = duration is not null ? DateTimeOffset.UtcNow.Add(duration.Value) : DateTimeOffset.MaxValue;

        var banResult = await _guildApi.CreateGuildBanAsync(
            guild.ID, target.ID, reason: $"({executor.GetTag()}) {reason}".EncodeHeader(),
            ct: ct);
        if (!banResult.IsSuccess)
        {
            memberData.BannedUntil = null;
            return ResultExtensions.FromError(banResult);
        }

        memberData.Roles.Clear();

        var embed = new EmbedBuilder().WithSmallTitle(
                title, target)
            .WithColour(ColorsList.Green).Build();

        _utility.LogAction(
            data.Settings, channelId, executor, title, description, target, ColorsList.Red, ct: ct);

        return await _feedback.SendContextualEmbedResultAsync(embed, ct: ct);
    }

    /// <summary>
    ///     A slash command that unbans a Discord user with the specified reason.
    /// </summary>
    /// <param name="target">The user to unban.</param>
    /// <param name="reason">
    ///     The reason for this unban. Must be encoded with <see cref="StringExtensions.EncodeHeader" /> when passed to
    ///     <see cref="IDiscordRestGuildAPI.RemoveGuildBanAsync" />.
    /// </param>
    /// <returns>
    ///     A feedback sending result which may or may not have succeeded. A successful result does not mean that the user
    ///     was unbanned and vice-versa.
    /// </returns>
    /// <seealso cref="ExecuteBanAsync" />
    /// <seealso cref="MemberUpdateService.TickMemberDataAsync" />
    [Command("unban")]
    [DiscordDefaultMemberPermissions(DiscordPermission.ManageMessages)]
    [DiscordDefaultDMPermission(false)]
    [RequireContext(ChannelContext.Guild)]
    [RequireDiscordPermission(DiscordPermission.ManageMessages)]
    [RequireBotDiscordPermissions(DiscordPermission.BanMembers)]
    [Description("Unban user")]
    [UsedImplicitly]
    public async Task<Result> ExecuteUnban(
        [Description("User to unban")] IUser target,
        [Description("Unban reason")] [MaxLength(256)]
        string reason)
    {
        if (!_context.TryGetContextIDs(out var guildId, out var channelId, out var executorId))
        {
            return new ArgumentInvalidError(nameof(_context), "Unable to retrieve necessary IDs from command context");
        }

        // The bot's avatar is used when sending error messages
        var botResult = await _userApi.GetCurrentUserAsync(CancellationToken);
        if (!botResult.IsDefined(out var bot))
        {
            return ResultExtensions.FromError(botResult);
        }

        // Needed to get the tag and avatar
        var executorResult = await _userApi.GetUserAsync(executorId, CancellationToken);
        if (!executorResult.IsDefined(out var executor))
        {
            return ResultExtensions.FromError(executorResult);
        }

        var data = await _guildData.GetData(guildId, CancellationToken);
        Messages.Culture = GuildSettings.Language.Get(data.Settings);

        return await UnbanUserAsync(executor, target, reason, guildId, data, channelId, bot, CancellationToken);
    }

    private async Task<Result> UnbanUserAsync(
        IUser executor, IUser target, string reason, Snowflake guildId, GuildData data, Snowflake channelId,
        IUser bot, CancellationToken ct = default)
    {
        var existingBanResult = await _guildApi.GetGuildBanAsync(guildId, target.ID, ct);
        if (!existingBanResult.IsDefined())
        {
            var errorEmbed = new EmbedBuilder().WithSmallTitle(Messages.UserNotBanned, bot)
                .WithColour(ColorsList.Red).Build();

            return await _feedback.SendContextualEmbedResultAsync(errorEmbed, ct: ct);
        }

        var unbanResult = await _guildApi.RemoveGuildBanAsync(
            guildId, target.ID, $"({executor.GetTag()}) {reason}".EncodeHeader(),
            ct);
        if (!unbanResult.IsSuccess)
        {
            return ResultExtensions.FromError(unbanResult);
        }

        data.GetOrCreateMemberData(target.ID).BannedUntil = null;

        var embed = new EmbedBuilder().WithSmallTitle(
                string.Format(Messages.UserUnbanned, target.GetTag()), target)
            .WithColour(ColorsList.Green).Build();

        var title = string.Format(Messages.UserUnbanned, target.GetTag());
        var description =
            new StringBuilder().AppendBulletPoint(string.Format(Messages.DescriptionActionReason, reason));

        _utility.LogAction(
            data.Settings, channelId, executor, title, description.ToString(), target, ColorsList.Green, ct: ct);

        return await _feedback.SendContextualEmbedResultAsync(embed, ct: ct);
    }
}<|MERGE_RESOLUTION|>--- conflicted
+++ resolved
@@ -128,14 +128,9 @@
         return await BanUserAsync(executor, target, reason, timeSpan, guild, data, channelId, bot, CancellationToken);
     }
 
-<<<<<<< HEAD
     public async Task<Result> BanUserAsync(
-        IUser executor, IUser target, string reason, TimeSpan? duration, IGuild guild, GuildData data, Snowflake channelId,
-=======
-    private async Task<Result> BanUserAsync(
         IUser executor, IUser target, string reason, TimeSpan? duration, IGuild guild, GuildData data,
         Snowflake channelId,
->>>>>>> cccc4d62
         IUser bot, CancellationToken ct = default)
     {
         var existingBanResult = await _guildApi.GetGuildBanAsync(guild.ID, target.ID, ct);
