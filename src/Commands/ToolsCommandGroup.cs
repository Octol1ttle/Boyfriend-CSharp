using System.ComponentModel;
using System.Drawing;
using System.Text;
using JetBrains.Annotations;
using Octobot.Data;
using Octobot.Services;
using Remora.Commands.Attributes;
using Remora.Commands.Groups;
using Remora.Discord.API.Abstractions.Objects;
using Remora.Discord.API.Abstractions.Rest;
using Remora.Discord.Commands.Attributes;
using Remora.Discord.Commands.Contexts;
using Remora.Discord.Commands.Feedback.Services;
using Remora.Discord.Extensions.Embeds;
using Remora.Discord.Extensions.Formatting;
using Remora.Rest.Core;
using Remora.Results;

namespace Octobot.Commands;

/// <summary>
<<<<<<< HEAD
///     Handles tool commands: /userinfo, /random, /timestamp.
=======
///     Handles tool commands: /showinfo, /guildinfo, /random, /timestamp.
>>>>>>> 72f72832
/// </summary>
[UsedImplicitly]
public class ToolsCommandGroup : CommandGroup
{
    private readonly ICommandContext _context;
    private readonly FeedbackService _feedback;
    private readonly IDiscordRestGuildAPI _guildApi;
    private readonly GuildDataService _guildData;
    private readonly IDiscordRestUserAPI _userApi;

    public ToolsCommandGroup(
        ICommandContext context, FeedbackService feedback,
        GuildDataService guildData, IDiscordRestGuildAPI guildApi,
        IDiscordRestUserAPI userApi, IDiscordRestChannelAPI channelApi)
    {
        _context = context;
        _guildData = guildData;
        _feedback = feedback;
        _guildApi = guildApi;
        _userApi = userApi;
    }

    /// <summary>
    ///     A slash command that shows information about user.
    /// </summary>
    /// <remarks>
    ///     Information in the output:
    ///     <list type="bullet">
    ///         <item>Display name</item>
    ///         <item>Discord user since</item>
    ///         <item>Guild nickname</item>
    ///         <item>Guild member since</item>
    ///         <item>Nitro booster since</item>
    ///         <item>Guild roles</item>
    ///         <item>Active mute information</item>
    ///         <item>Active ban information</item>
    ///         <item>Is on guild status</item>
    ///     </list>
    /// </remarks>
    /// <param name="target">The user to show info about.</param>
    /// <returns>
    ///     A feedback sending result which may or may not have succeeded.
    /// </returns>
    [Command("userinfo")]
    [DiscordDefaultDMPermission(false)]
    [Description("Shows info about user")]
    [UsedImplicitly]
    public async Task<Result> ExecuteUserInfoAsync(
        [Description("User to show info about")]
        IUser? target = null)
    {
        if (!_context.TryGetContextIDs(out var guildId, out _, out var executorId))
        {
            return new ArgumentInvalidError(nameof(_context), "Unable to retrieve necessary IDs from command context");
        }

        var botResult = await _userApi.GetCurrentUserAsync(CancellationToken);
        if (!botResult.IsDefined(out var bot))
        {
            return Result.FromError(botResult);
        }

        var executorResult = await _userApi.GetUserAsync(executorId, CancellationToken);
        if (!executorResult.IsDefined(out var executor))
        {
            return Result.FromError(executorResult);
        }

        var data = await _guildData.GetData(guildId, CancellationToken);
        Messages.Culture = GuildSettings.Language.Get(data.Settings);

        return await ShowUserInfoAsync(target ?? executor, bot, data, guildId, CancellationToken);
    }

    private async Task<Result> ShowUserInfoAsync(
        IUser target, IUser bot, GuildData data, Snowflake guildId, CancellationToken ct = default)
    {
        var builder = new StringBuilder().AppendLine($"### <@{target.ID}>");

        if (target.GlobalName is not null)
        {
            builder.Append("- ").AppendLine(Messages.UserInfoDisplayName)
                .AppendLine(Markdown.InlineCode(target.GlobalName));
        }

        builder.Append("- ").AppendLine(Messages.UserInfoDiscordUserSince)
            .AppendLine(Markdown.Timestamp(target.ID.Timestamp));

        var memberData = data.GetOrCreateMemberData(target.ID);

        var embedColor = ColorsList.Cyan;

        var guildMemberResult = await _guildApi.GetGuildMemberAsync(guildId, target.ID, ct);
        DateTimeOffset? communicationDisabledUntil = null;
        if (guildMemberResult.IsDefined(out var guildMember))
        {
            communicationDisabledUntil = guildMember.CommunicationDisabledUntil.OrDefault(null);

            embedColor = AppendGuildInformation(embedColor, guildMember, builder);
        }

        var isMuted = (memberData.MutedUntil is not null && DateTimeOffset.UtcNow <= memberData.MutedUntil) ||
                      communicationDisabledUntil is not null;

        var existingBanResult = await _guildApi.GetGuildBanAsync(guildId, target.ID, ct);

        if (isMuted || existingBanResult.IsDefined())
        {
            builder.Append("### ")
                .AppendLine(Markdown.Bold(Messages.UserInfoPunishments));
        }

        if (isMuted)
        {
            AppendMuteInformation(memberData, communicationDisabledUntil, builder);

            embedColor = ColorsList.Red;
        }

        if (existingBanResult.IsDefined())
        {
            AppendBanInformation(memberData, builder);

            embedColor = ColorsList.Black;
        }

        if (!guildMemberResult.IsSuccess && !existingBanResult.IsDefined())
        {
            builder.Append("### ")
                .AppendLine(Markdown.Bold(Messages.UserInfoNotOnGuild));

            embedColor = ColorsList.Default;
        }

        var embed = new EmbedBuilder().WithSmallTitle(
<<<<<<< HEAD
                string.Format(Messages.UserInfoTitle, target.GetTag()), bot)
=======
                string.Format(Messages.InformationAbout, target.GetTag()), bot)
>>>>>>> 72f72832
            .WithDescription(builder.ToString())
            .WithColour(embedColor)
            .WithLargeUserAvatar(target)
            .WithFooter($"ID: {target.ID.ToString()}")
            .Build();

        return await _feedback.SendContextualEmbedResultAsync(embed, ct);
    }

    private static Color AppendGuildInformation(Color color, IGuildMember guildMember, StringBuilder builder)
    {
        if (guildMember.Nickname.IsDefined(out var nickname))
        {
            builder.Append("- ").AppendLine(Messages.UserInfoGuildNickname)
                .AppendLine(Markdown.InlineCode(nickname));
        }

        builder.Append("- ").AppendLine(Messages.UserInfoGuildMemberSince)
            .AppendLine(Markdown.Timestamp(guildMember.JoinedAt));

        if (guildMember.PremiumSince.IsDefined(out var premiumSince))
        {
            builder.Append("- ").AppendLine(Messages.UserInfoGuildMemberPremiumSince)
                .AppendLine(Markdown.Timestamp(premiumSince.Value));
            color = ColorsList.Magenta;
        }

        if (guildMember.Roles.Count > 0)
        {
            builder.Append("- ").AppendLine(Messages.UserInfoGuildRoles);
            for (var i = 0; i < guildMember.Roles.Count - 1; i++)
            {
                builder.Append($"<@&{guildMember.Roles[i]}>, ");
            }

            builder.AppendLine($"<@&{guildMember.Roles[^1]}>");
        }

        return color;
    }

    private static void AppendBanInformation(MemberData memberData, StringBuilder builder)
    {
        if (memberData.BannedUntil < DateTimeOffset.MaxValue)
        {
            builder.Append("- ").AppendLine(Messages.UserInfoBanned)
                .Append(" - ").AppendLine(string.Format(
                    Messages.DescriptionActionExpiresAt, Markdown.Timestamp(memberData.BannedUntil.Value)));
            return;
        }

        builder.Append("- ").AppendLine(Messages.UserInfoBannedPermanently);
    }

    private static void AppendMuteInformation(
        MemberData memberData, DateTimeOffset? communicationDisabledUntil, StringBuilder builder)
    {
        builder.Append("- ").AppendLine(Messages.UserInfoMuted);
        if (memberData.MutedUntil is not null && DateTimeOffset.UtcNow <= memberData.MutedUntil)
        {
            builder.Append(" - ").AppendLine(Messages.UserInfoMutedByMuteRole)
                .Append(" - ").AppendLine(string.Format(
                    Messages.DescriptionActionExpiresAt, Markdown.Timestamp(memberData.MutedUntil.Value)));
        }

        if (communicationDisabledUntil is not null)
        {
            builder.Append(" - ").AppendLine(Messages.UserInfoMutedByTimeout)
                .Append(" - ").AppendLine(string.Format(
                    Messages.DescriptionActionExpiresAt, Markdown.Timestamp(communicationDisabledUntil.Value)));
        }
    }

    /// <summary>
    ///     A slash command that shows guild information.
    /// </summary>
    /// <remarks>
    ///     Information in the output:
    ///     <list type="bullet">
    ///         <item>Guild description</item>
    ///         <item>Creation date</item>
    ///         <item>Guild's language</item>
    ///         <item>Guild's owner</item>
    ///         <item>Boost level</item>
    ///         <item>Boost count</item>
    ///     </list>
    /// </remarks>
    /// <returns>
    ///     A feedback sending result which may or may not have succeeded.
    /// </returns>
    [Command("guildinfo")]
    [DiscordDefaultDMPermission(false)]
    [Description("Shows info current guild")]
    [UsedImplicitly]
    public async Task<Result> ExecuteGuildInfoAsync()
    {
        if (!_context.TryGetContextIDs(out var guildId, out _, out _))
        {
            return new ArgumentInvalidError(nameof(_context), "Unable to retrieve necessary IDs from command context");
        }

        var botResult = await _userApi.GetCurrentUserAsync(CancellationToken);
        if (!botResult.IsDefined(out var bot))
        {
            return Result.FromError(botResult);
        }

        var guildResult = await _guildApi.GetGuildAsync(guildId, ct: CancellationToken);
        if (!guildResult.IsDefined(out var guild))
        {
            return Result.FromError(guildResult);
        }

        var data = await _guildData.GetData(guildId, CancellationToken);
        Messages.Culture = GuildSettings.Language.Get(data.Settings);

        return await ShowGuildInfoAsync(bot, guild, CancellationToken);
    }

    private async Task<Result> ShowGuildInfoAsync(IUser bot, IGuild guild, CancellationToken ct)
    {
        var description = new StringBuilder().AppendLine($"## {guild.Name}");

        if (guild.Description is not null)
        {
            description.Append("- ").AppendLine(Messages.GuildInfoDescription)
                .AppendLine(Markdown.InlineCode(guild.Description));
        }

        description.Append("- ").AppendLine(Messages.GuildInfoCreatedAt)
            .AppendLine(Markdown.Timestamp(guild.ID.Timestamp))
            .Append("- ").AppendLine(Messages.GuildInfoOwner)
            .AppendLine(Mention.User(guild.OwnerID));

        var embedColor = ColorsList.Cyan;

        if (guild.PremiumTier > PremiumTier.None)
        {
            description.Append("### ").AppendLine(Messages.GuildInfoServerBoost)
                .Append("- ").Append(Messages.GuildInfoBoostTier)
                .Append(": ").AppendLine(Markdown.InlineCode(guild.PremiumTier.ToString()))
                .Append("- ").Append(Messages.GuildInfoBoostCount)
                .Append(": ").AppendLine(Markdown.InlineCode(guild.PremiumSubscriptionCount.ToString()));
            embedColor = ColorsList.Magenta;
        }

        var embed = new EmbedBuilder().WithSmallTitle(
                string.Format(Messages.InformationAbout, guild.Name), bot)
            .WithDescription(description.ToString())
            .WithColour(embedColor)
            .WithLargeGuildIcon(guild)
            .WithGuildBanner(guild)
            .WithFooter($"ID: {guild.ID.ToString()}")
            .Build();

        return await _feedback.SendContextualEmbedResultAsync(embed, ct);
    }

    /// <summary>
    ///     A slash command that generates a random number using maximum and minimum numbers.
    /// </summary>
    /// <param name="first">The first number used for randomization.</param>
    /// <param name="second">The second number used for randomization. Default value: 0</param>
    /// <returns>
    ///     A feedback sending result which may or may not have succeeded.
    /// </returns>
    [Command("random")]
    [DiscordDefaultDMPermission(false)]
    [Description("Generates a random number")]
    [UsedImplicitly]
    public async Task<Result> ExecuteRandomAsync(
        [Description("First number")] long first,
        [Description("Second number (Default: 0)")]
        long? second = null)
    {
        if (!_context.TryGetContextIDs(out var guildId, out _, out var executorId))
        {
            return new ArgumentInvalidError(nameof(_context), "Unable to retrieve necessary IDs from command context");
        }

        var executorResult = await _userApi.GetUserAsync(executorId, CancellationToken);
        if (!executorResult.IsDefined(out var executor))
        {
            return Result.FromError(executorResult);
        }

        var data = await _guildData.GetData(guildId, CancellationToken);
        Messages.Culture = GuildSettings.Language.Get(data.Settings);

        return await SendRandomNumberAsync(first, second, executor, CancellationToken);
    }

    private async Task<Result> SendRandomNumberAsync(long first, long? secondNullable,
        IUser executor, CancellationToken ct)
    {
        const long secondDefault = 0;
        var second = secondNullable ?? secondDefault;

        var min = Math.Min(first, second);
        var max = Math.Max(first, second);

        var i = Random.Shared.NextInt64(min, max + 1);

        var description = new StringBuilder().Append("# ").Append(i);

        description.AppendLine().Append("- ").Append(string.Format(
            Messages.RandomMin, Markdown.InlineCode(min.ToString())));
        if (secondNullable is null && first >= secondDefault)
        {
            description.Append(' ').Append(Messages.Default);
        }

        description.AppendLine().Append("- ").Append(string.Format(
            Messages.RandomMax, Markdown.InlineCode(max.ToString())));
        if (secondNullable is null && first < secondDefault)
        {
            description.Append(' ').Append(Messages.Default);
        }

        var embedColor = ColorsList.Blue;
        if (secondNullable is not null && min == max)
        {
            description.AppendLine().Append(Markdown.Italicise(Messages.RandomMinMaxSame));
            embedColor = ColorsList.Red;
        }

        var embed = new EmbedBuilder().WithSmallTitle(
                string.Format(Messages.RandomTitle, executor.GetTag()), executor)
            .WithDescription(description.ToString())
            .WithColour(embedColor)
            .Build();

        return await _feedback.SendContextualEmbedResultAsync(embed, ct);
    }

    private static readonly TimestampStyle[] AllStyles =
    {
        TimestampStyle.ShortDate,
        TimestampStyle.LongDate,
        TimestampStyle.ShortTime,
        TimestampStyle.LongTime,
        TimestampStyle.ShortDateTime,
        TimestampStyle.LongDateTime,
        TimestampStyle.RelativeTime
    };

    /// <summary>
    ///     A slash command that shows the current timestamp with an optional offset in all styles supported by Discord.
    /// </summary>
    /// <param name="offset">The offset for the current timestamp.</param>
    /// <returns>
    ///     A feedback sending result which may or may not have succeeded.
    /// </returns>
    [Command("timestamp")]
    [DiscordDefaultDMPermission(false)]
    [Description("Shows a timestamp in all styles")]
    [UsedImplicitly]
    public async Task<Result> ExecuteTimestampAsync(
        [Description("Offset from current time")]
        TimeSpan? offset = null)
    {
        if (!_context.TryGetContextIDs(out var guildId, out _, out var executorId))
        {
            return new ArgumentInvalidError(nameof(_context), "Unable to retrieve necessary IDs from command context");
        }

        var executorResult = await _userApi.GetUserAsync(executorId, CancellationToken);
        if (!executorResult.IsDefined(out var executor))
        {
            return Result.FromError(executorResult);
        }

        var data = await _guildData.GetData(guildId, CancellationToken);
        Messages.Culture = GuildSettings.Language.Get(data.Settings);

        return await SendTimestampAsync(offset, executor, CancellationToken);
    }

    private async Task<Result> SendTimestampAsync(TimeSpan? offset, IUser executor, CancellationToken ct)
    {
        var timestamp = DateTimeOffset.UtcNow.Add(offset ?? TimeSpan.Zero).ToUnixTimeSeconds();

        var description = new StringBuilder().Append("# ").AppendLine(timestamp.ToString());

        if (offset is not null)
        {
            description.AppendLine(string.Format(
                Messages.TimestampOffset, Markdown.InlineCode(offset.ToString() ?? string.Empty))).AppendLine();
        }

        foreach (var markdownTimestamp in AllStyles.Select(style => Markdown.Timestamp(timestamp, style)))
        {
            description.Append("- ").Append(Markdown.InlineCode(markdownTimestamp))
                .Append(" → ").AppendLine(markdownTimestamp);
        }

        var embed = new EmbedBuilder().WithSmallTitle(
                string.Format(Messages.TimestampTitle, executor.GetTag()), executor)
            .WithDescription(description.ToString())
            .WithColour(ColorsList.Blue)
            .Build();

        return await _feedback.SendContextualEmbedResultAsync(embed, ct);
    }
}<|MERGE_RESOLUTION|>--- conflicted
+++ resolved
@@ -19,11 +19,7 @@
 namespace Octobot.Commands;
 
 /// <summary>
-<<<<<<< HEAD
-///     Handles tool commands: /userinfo, /random, /timestamp.
-=======
-///     Handles tool commands: /showinfo, /guildinfo, /random, /timestamp.
->>>>>>> 72f72832
+///     Handles tool commands: /userinfo, /guildinfo, /random, /timestamp.
 /// </summary>
 [UsedImplicitly]
 public class ToolsCommandGroup : CommandGroup
@@ -159,11 +155,7 @@
         }
 
         var embed = new EmbedBuilder().WithSmallTitle(
-<<<<<<< HEAD
-                string.Format(Messages.UserInfoTitle, target.GetTag()), bot)
-=======
                 string.Format(Messages.InformationAbout, target.GetTag()), bot)
->>>>>>> 72f72832
             .WithDescription(builder.ToString())
             .WithColour(embedColor)
             .WithLargeUserAvatar(target)
