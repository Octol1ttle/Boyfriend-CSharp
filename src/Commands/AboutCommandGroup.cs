﻿using System.ComponentModel;
using System.Text;
using JetBrains.Annotations;
using Octobot.Data;
using Octobot.Extensions;
using Octobot.Services;
using Remora.Commands.Attributes;
using Remora.Commands.Groups;
using Remora.Discord.API.Abstractions.Objects;
using Remora.Discord.API.Abstractions.Rest;
using Remora.Discord.API.Objects;
using Remora.Discord.Commands.Attributes;
using Remora.Discord.Commands.Conditions;
using Remora.Discord.Commands.Contexts;
using Remora.Discord.Commands.Feedback.Messages;
using Remora.Discord.Commands.Feedback.Services;
using Remora.Discord.Extensions.Embeds;
using Remora.Rest.Core;
using Remora.Results;

namespace Octobot.Commands;

/// <summary>
///     Handles the command to show information about this bot: /about.
/// </summary>
[UsedImplicitly]
public class AboutCommandGroup : CommandGroup
{
    private static readonly (string Username, Snowflake Id)[] Developers =
    {
        ("Octol1ttle", new Snowflake(504343489664909322)),
        ("mctaylors", new Snowflake(326642240229474304)),
        ("neroduckale", new Snowflake(474943797063843851))
    };

    private const string RepositoryUrl = "https://github.com/LabsDevelopment/Octobot";

    private readonly ICommandContext _context;
    private readonly IFeedbackService _feedback;
    private readonly GuildDataService _guildData;
    private readonly IDiscordRestUserAPI _userApi;
    private readonly IDiscordRestGuildAPI _guildApi;

    public AboutCommandGroup(
        ICommandContext context, GuildDataService guildData,
        IFeedbackService feedback, IDiscordRestUserAPI userApi,
        IDiscordRestGuildAPI guildApi)
    {
        _context = context;
        _guildData = guildData;
        _feedback = feedback;
        _userApi = userApi;
        _guildApi = guildApi;
    }

    /// <summary>
    ///     A slash command that shows information about this bot.
    /// </summary>
    /// <returns>
    ///     A feedback sending result which may or may not have succeeded.
    /// </returns>
    [Command("about")]
    [DiscordDefaultDMPermission(false)]
    [RequireContext(ChannelContext.Guild)]
    [Description("Shows Octobot's developers")]
    [UsedImplicitly]
    public async Task<Result> ExecuteAboutAsync()
    {
        if (!_context.TryGetContextIDs(out var guildId, out _, out _))
        {
            return new ArgumentInvalidError(nameof(_context), "Unable to retrieve necessary IDs from command context");
        }

        var botResult = await _userApi.GetCurrentUserAsync(CancellationToken);
        if (!botResult.IsDefined(out var bot))
        {
            return Result.FromError(botResult);
        }

        var cfg = await _guildData.GetSettings(guildId, CancellationToken);
        Messages.Culture = GuildSettings.Language.Get(cfg);

        return await SendAboutBotAsync(bot, guildId, CancellationToken);
    }

    private async Task<Result> SendAboutBotAsync(IUser bot, Snowflake guildId, CancellationToken ct = default)
    {
        var builder = new StringBuilder().Append("### ").AppendLine(Messages.AboutTitleDevelopers);
        foreach (var dev in Developers)
        {
            var guildMemberResult = await _guildApi.GetGuildMemberAsync(
                guildId, dev.Id, ct);
            var tag = guildMemberResult.IsSuccess ? $"<@{dev.Id}>" : $"@{dev.Username}";

            builder.AppendBulletPointLine($"{tag} — {$"AboutDeveloper@{dev.Username}".Localized()}");
        }

        var embed = new EmbedBuilder().WithSmallTitle(Messages.AboutBot, bot)
            .WithDescription(builder.ToString())
            .WithColour(ColorsList.Cyan)
            .WithImageUrl("https://cdn.mctaylors.ru/octobot-banner.png")
            .Build();

<<<<<<< HEAD
        var button = new ButtonComponent(
            ButtonComponentStyle.Link,
            Messages.AboutTitleRepository,
            URL: RepositoryUrl
        );

        return await _feedback.SendContextualEmbedResultAsync(embed, ct,
            new FeedbackMessageOptions(MessageComponents: new[]
            {
                new ActionRowComponent(new[] { button })
            }));
=======
        return await _feedback.SendContextualEmbedResultAsync(embed, ct: ct);
>>>>>>> 9a23e1d5
    }
}<|MERGE_RESOLUTION|>--- conflicted
+++ resolved
@@ -100,21 +100,17 @@
             .WithColour(ColorsList.Cyan)
             .WithImageUrl("https://cdn.mctaylors.ru/octobot-banner.png")
             .Build();
-
-<<<<<<< HEAD
+            
         var button = new ButtonComponent(
             ButtonComponentStyle.Link,
             Messages.AboutTitleRepository,
             URL: RepositoryUrl
         );
 
-        return await _feedback.SendContextualEmbedResultAsync(embed, ct,
+        return await _feedback.SendContextualEmbedResultAsync(embed,
             new FeedbackMessageOptions(MessageComponents: new[]
             {
                 new ActionRowComponent(new[] { button })
-            }));
-=======
-        return await _feedback.SendContextualEmbedResultAsync(embed, ct: ct);
->>>>>>> 9a23e1d5
+            }), ct);
     }
 }