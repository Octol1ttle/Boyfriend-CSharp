--- conflicted
+++ resolved
@@ -19,11 +19,7 @@
     }
 
     private static bool TryParseBool(string from, out bool value) {
-<<<<<<< HEAD
-        from = from.ToLower();
-=======
         from = from.ToLowerInvariant();
->>>>>>> 8f95e4cd
         value = false;
         switch (from) {
             case "true" or "1" or "y" or "yes" or "д" or "да":
