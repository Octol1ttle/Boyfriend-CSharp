--- conflicted
+++ resolved
@@ -122,24 +122,6 @@
             var userResult = await _userApi.GetUserAsync(memberData.Id.ToSnowflake(), ct);
             if (!userResult.IsDefined(out var user)) return;
 
-<<<<<<< HEAD
-                var embed = new EmbedBuilder().WithSmallTitle(
-                        string.Format(Messages.Reminder, user.GetTag()), user)
-                    .WithDescription(
-                        string.Format(Messages.DescriptionReminder, Markdown.InlineCode(reminder.Text)))
-                    .WithColour(ColorsList.Magenta)
-                    .Build();
-
-                if (!embed.IsDefined(out var built)) continue;
-
-                var messageResult = await _channelApi.CreateMessageAsync(
-                    reminder.Channel.ToSnowflake(), Mention.User(user), embeds: new[] { built }, ct: ct);
-                if (!messageResult.IsSuccess)
-                    _logger.LogWarning(
-                        "Error in reminder send.\n{ErrorMessage}", messageResult.Error.Message);
-
-                memberData.Reminders.Remove(reminder);
-            }
             var guildUser = _guildApi.GetGuildMemberAsync(guildId, userId, ct);
 
             var tag = guildUser.Result.Entity.Nickname.ToString();
@@ -150,9 +132,7 @@
                     await _guildApi.ModifyGuildMemberAsync(guildId, userId, "nickname", ct: ct);
                 }
             }
-=======
             await TickMemberAsync(guildId, user, memberData, defaultRole, ct);
->>>>>>> 553622f8
         }
 
         var eventsResult = await _eventApi.ListScheduledEventsForGuildAsync(guildId, ct: ct);
@@ -174,15 +154,9 @@
                 continue;
             }
 
-<<<<<<< HEAD
-
-
-            var result = scheduledEvent.Status switch {
-=======
             storedEvent.Status = scheduledEvent.Status;
 
             var statusChangedResponseResult = storedEvent.Status switch {
->>>>>>> 553622f8
                 GuildScheduledEventStatus.Scheduled =>
                     await SendScheduledEventCreatedMessage(scheduledEvent, data.Settings, ct),
                 GuildScheduledEventStatus.Active or GuildScheduledEventStatus.Completed =>
