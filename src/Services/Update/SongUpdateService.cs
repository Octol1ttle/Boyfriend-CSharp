using Microsoft.Extensions.Hosting;
using Remora.Discord.API.Abstractions.Objects;
using Remora.Discord.API.Gateway.Commands;
using Remora.Discord.API.Objects;
using Remora.Discord.Gateway;

namespace Octobot.Services.Update;

public sealed class SongUpdateService : BackgroundService
{
    private static readonly (string Name, TimeSpan Duration)[] SongList =
    {
        ("Yoko & the Gold Bazookas - Rockagilly Blues", new TimeSpan(0, 3, 37)),
        ("Splatoon 3 - Seep and Destroy", new TimeSpan(0, 2, 42)),
        ("Deep Cut - Big Betrayal", new TimeSpan(0, 1, 42)),
        ("Squid Sisters - Tomorrow's Nostalgia Today", new TimeSpan(0, 2, 8)),
        ("Deep Cut - Anarchy Rainbow", new TimeSpan(0, 1, 51)),
        ("Squid Sisters feat. Ian BGM - Liquid Sunshine", new TimeSpan(0, 1, 32)),
        ("Damp Socks feat. Off the Hook - Candy-Coated Rocks", new TimeSpan(0, 1, 11)),
<<<<<<< HEAD
        ("H2Whoa - Aquasonic", new TimeSpan(0, 1, 1)), // Add some Splatoon™ songs that *I* liked #125
        ("Yoko & the Gold Bazookas - Ska-Blam!", new TimeSpan(0, 4, 4)),
        ("Off the Hook - Muck Warfare", new TimeSpan(0, 3, 39)),
        ("Off the Hook - Acid Hues", new TimeSpan(0, 3, 39)),
        ("Off the Hook - Shark Bytes", new TimeSpan(0, 3, 48)),
        ("DJ Octavio feat. Squid Sisters & Deep Cut - Calamari Inkantation", new TimeSpan(0, 7, 9)),
        ("Splatoon - Ink Me Up", new TimeSpan(0, 2, 13))
=======
        ("H2Whoa - Aquasonic", new TimeSpan(0, 1, 1)),
        ("Yoko & the Gold Bazookas - Ska-Blam!", new TimeSpan(0, 4, 4))
>>>>>>> 67ef6b72
    };

    private readonly List<Activity> _activityList = new(1)
    {
        new Activity("with Remora.Discord", ActivityType.Game)
    };

    private readonly DiscordGatewayClient _client;
    private readonly GuildDataService _guildData;

    private uint _nextSongIndex;

    public SongUpdateService(DiscordGatewayClient client, GuildDataService guildData)
    {
        _client = client;
        _guildData = guildData;
    }

    protected override async Task ExecuteAsync(CancellationToken ct)
    {
        while (_guildData.GetGuildIds().Count is 0)
        {
            await Task.Delay(TimeSpan.FromSeconds(5), ct);
        }

        while (!ct.IsCancellationRequested)
        {
            var nextSong = SongList[_nextSongIndex];
            _activityList[0] = new Activity(nextSong.Name, ActivityType.Listening);
            _client.SubmitCommand(
                new UpdatePresence(
                    UserStatus.Online, false, DateTimeOffset.UtcNow, _activityList));
            _nextSongIndex++;
            if (_nextSongIndex >= SongList.Length)
            {
                _nextSongIndex = 0;
            }

            await Task.Delay(nextSong.Duration, ct);
        }
    }
}<|MERGE_RESOLUTION|>--- conflicted
+++ resolved
@@ -17,18 +17,13 @@
         ("Deep Cut - Anarchy Rainbow", new TimeSpan(0, 1, 51)),
         ("Squid Sisters feat. Ian BGM - Liquid Sunshine", new TimeSpan(0, 1, 32)),
         ("Damp Socks feat. Off the Hook - Candy-Coated Rocks", new TimeSpan(0, 1, 11)),
-<<<<<<< HEAD
-        ("H2Whoa - Aquasonic", new TimeSpan(0, 1, 1)), // Add some Splatoon™ songs that *I* liked #125
+        ("H2Whoa - Aquasonic", new TimeSpan(0, 1, 1)),
         ("Yoko & the Gold Bazookas - Ska-Blam!", new TimeSpan(0, 4, 4)),
         ("Off the Hook - Muck Warfare", new TimeSpan(0, 3, 39)),
         ("Off the Hook - Acid Hues", new TimeSpan(0, 3, 39)),
         ("Off the Hook - Shark Bytes", new TimeSpan(0, 3, 48)),
         ("DJ Octavio feat. Squid Sisters & Deep Cut - Calamari Inkantation", new TimeSpan(0, 7, 9)),
         ("Splatoon - Ink Me Up", new TimeSpan(0, 2, 13))
-=======
-        ("H2Whoa - Aquasonic", new TimeSpan(0, 1, 1)),
-        ("Yoko & the Gold Bazookas - Ska-Blam!", new TimeSpan(0, 4, 4))
->>>>>>> 67ef6b72
     };
 
     private readonly List<Activity> _activityList = new(1)
